--- conflicted
+++ resolved
@@ -1536,14 +1536,12 @@
     }
 }
 
-<<<<<<< HEAD
 function delta_to_bits($delta,$period) {
     return round(($delta * 8 / $period), 2);
 }
-=======
+
 function report_this($message) {
     global $config;
     return '<h2>'.$message.' Please <a href="'.$config['project_issues'].'">report this</a> to the '.$config['project_name'].' developers.</h2>';
 
-}//end report_this()
->>>>>>> 0f5cfb5a
+}//end report_this()