--- conflicted
+++ resolved
@@ -101,9 +101,6 @@
     }
 }//end foreach
 
-<<<<<<< HEAD
-unset($rrd_name,$rrd_def,$fields,$oids, $data, $data, $oid, $tunnel);
-=======
 if (is_array($valid_tunnels)) {
     d_echo($valid_tunnels);
     if (empty($valid_tunnels)) {
@@ -112,5 +109,4 @@
     dbDelete('ipsec_tunnels', "`tunnel_id` NOT IN (".implode(',', $valid_tunnels).") AND `device_id`=?", array($device['device_id']));
 }
 
-unset($rrd_file,$rrd_create,$fields,$oids, $data, $data_array, $oid, $tunnel);
->>>>>>> 7a78ab47
+unset($rrd_name,$rrd_def,$fields,$oids, $data, $data, $oid, $tunnel);