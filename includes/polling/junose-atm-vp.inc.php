<?php

$vp_rows = dbFetchRows('SELECT * FROM `ports` AS P, `juniAtmVp` AS J WHERE P.`device_id` = ? AND J.port_id = P.port_id', array($device['device_id']));

if (count($vp_rows)) {
    $vp_cache = array();
    $vp_cache = snmpwalk_cache_multi_oid($device, 'juniAtmVpStatsInCells', $vp_cache, 'Juniper-UNI-ATM-MIB', $config['install_dir'].'/mibs/junose');
    $vp_cache = snmpwalk_cache_multi_oid($device, 'juniAtmVpStatsInPackets', $vp_cache, 'Juniper-UNI-ATM-MIB', $config['install_dir'].'/mibs/junose');
    $vp_cache = snmpwalk_cache_multi_oid($device, 'juniAtmVpStatsInPacketOctets', $vp_cache, 'Juniper-UNI-ATM-MIB', $config['install_dir'].'/mibs/junose');
    $vp_cache = snmpwalk_cache_multi_oid($device, 'juniAtmVpStatsInPacketErrors', $vp_cache, 'Juniper-UNI-ATM-MIB', $config['install_dir'].'/mibs/junose');
    $vp_cache = snmpwalk_cache_multi_oid($device, 'juniAtmVpStatsOutCells', $vp_cache, 'Juniper-UNI-ATM-MIB', $config['install_dir'].'/mibs/junose');
    $vp_cache = snmpwalk_cache_multi_oid($device, 'juniAtmVpStatsOutPackets', $vp_cache, 'Juniper-UNI-ATM-MIB', $config['install_dir'].'/mibs/junose');
    $vp_cache = snmpwalk_cache_multi_oid($device, 'juniAtmVpStatsOutPacketOctets', $vp_cache, 'Juniper-UNI-ATM-MIB', $config['install_dir'].'/mibs/junose');
    $vp_cache = snmpwalk_cache_multi_oid($device, 'juniAtmVpStatsOutPacketErrors', $vp_cache, 'Juniper-UNI-ATM-MIB', $config['install_dir'].'/mibs/junose');

    echo 'Checking JunOSe ATM vps: ';

    foreach ($vp_rows as $vp) {
        echo '.';

        $oid = $vp['ifIndex'].'.'.$vp['vp_id'];

        d_echo("$oid ");

        $t_vp = $vp_cache[$oid];

        $vp_update  = $t_vp['juniAtmVpStatsInCells'].':'.$t_vp['juniAtmVpStatsOutCells'];
        $vp_update .= ':'.$t_vp['juniAtmVpStatsInPackets'].':'.$t_vp['juniAtmVpStatsOutPackets'];
        $vp_update .= ':'.$t_vp['juniAtmVpStatsInPacketOctets'].':'.$t_vp['juniAtmVpStatsOutPacketOctets'];
        $vp_update .= ':'.$t_vp['juniAtmVpStatsInPacketErrors'].':'.$t_vp['juniAtmVpStatsOutPacketErrors'];

        $rrd = $config['rrd_dir'].'/'.$device['hostname'].'/'.safename('vp-'.$vp['ifIndex'].'-'.$vp['vp_id'].'.rrd');

        d_echo("$rrd ");

        if (!is_file($rrd)) {
            rrdtool_create(
                $rrd,
                '--step 300 
                DS:incells:DERIVE:600:0:125000000000 
                DS:outcells:DERIVE:600:0:125000000000 
                DS:inpackets:DERIVE:600:0:125000000000 
                DS:outpackets:DERIVE:600:0:125000000000 
                DS:inpacketoctets:DERIVE:600:0:125000000000 
                DS:outpacketoctets:DERIVE:600:0:125000000000 
                DS:inpacketerrors:DERIVE:600:0:125000000000 
                DS:outpacketerrors:DERIVE:600:0:125000000000 
                '.$config['rrd_rra']
            );
        }

        $fields = array(
            'incells'         => $t_vp['juniAtmVpStatsInCells'],
            'outcells'        => $t_vp['juniAtmVpStatsOutCells'],
            'inpackets'       => $t_vp['juniAtmVpStatsInPackets'],
            'outpackets'      => $t_vp['juniAtmVpStatsOutPackets'],
            'inpacketoctets'  => $t_vp['juniAtmVpStatsInPacketOctets'],
            'outpacketoctets' => $t_vp['juniAtmVpStatsOutPacketOctets'],
            'inpacketerrors'  => $t_vp['juniAtmVpStatsInPacketErrors'],
            'outpacketerrors' => $t_vp['juniAtmVpStatsOutPacketErrors'],
        );

        rrdtool_update($rrd, $fields);

<<<<<<< HEAD
        $tags = array('ifIndex' => $vp['ifIndex'], 'vp_id' => $vp['vp_id']);
        influx_update($device,'atm-vp',$tags,$fields);

=======
>>>>>>> 74ae9b7c
    }//end foreach

    echo "\n";

    unset($vp_cache);
}//end if<|MERGE_RESOLUTION|>--- conflicted
+++ resolved
@@ -62,12 +62,9 @@
 
         rrdtool_update($rrd, $fields);
 
-<<<<<<< HEAD
         $tags = array('ifIndex' => $vp['ifIndex'], 'vp_id' => $vp['vp_id']);
         influx_update($device,'atm-vp',$tags,$fields);
 
-=======
->>>>>>> 74ae9b7c
     }//end foreach
 
     echo "\n";
