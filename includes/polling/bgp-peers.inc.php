<?php

if ($config['enable_bgp']) {
    foreach (dbFetchRows('SELECT * FROM bgpPeers WHERE device_id = ?', array($device['device_id'])) as $peer) {
        // Poll BGP Peer
        $peer2 = false;
        echo 'Checking BGP peer '.$peer['bgpPeerIdentifier'].' ';

        if (!empty($peer['bgpPeerIdentifier'])) {
            if (!strstr($peer['bgpPeerIdentifier'], ':') || $device['os'] != 'junos') {
                // v4 BGP4 MIB
                // FIXME - needs moved to function
                $peer_data_check = snmpwalk_cache_oid($device, 'cbgpPeer2RemoteAs', array(), 'CISCO-BGP4-MIB', $config['mibdir']);
                if (count($peer_data_check) > 0) {
                    $peer2 = true;
                }

                if ($peer2 === true) {
                    if (strstr($peer['bgpPeerIdentifier'], ':')) {
                        $bgp_peer_ident = ipv62snmp($peer['bgpPeerIdentifier']);
                    }
                    else {
                        $bgp_peer_ident = $peer['bgpPeerIdentifier'];
                    }

                    if (strstr($peer['bgpPeerIdentifier'], ':')) {
                        $ip_type = 2;
                        $ip_len  = 16;
                        $ip_ver  = 'ipv6';
                    }
                    else {
                        $ip_type = 1;
                        $ip_len  = 4;
                        $ip_ver  = 'ipv4';
                    }

                    $peer_identifier = $ip_type.'.'.$ip_len.'.'.$bgp_peer_ident;
                    $peer_data_tmp   = snmp_get_multi(
                        $device,
                        ' cbgpPeer2State.'.$peer_identifier.' cbgpPeer2AdminStatus.'.$peer_identifier.' cbgpPeer2InUpdates.'.$peer_identifier.' cbgpPeer2OutUpdates.'.$peer_identifier.' cbgpPeer2InTotalMessages.'.$peer_identifier.' cbgpPeer2OutTotalMessages.'.$peer_identifier.' cbgpPeer2FsmEstablishedTime.'.$peer_identifier.' cbgpPeer2InUpdateElapsedTime.'.$peer_identifier.' cbgpPeer2LocalAddr.'.$peer_identifier,
                        '-OQUs',
                        'CISCO-BGP4-MIB',
                        $config['mibdir']
                    );
                    $ident           = "$ip_ver.\"".$bgp_peer_ident.'"';
                    unset($peer_data);
                    $ident_key = array_keys($peer_data_tmp);
                    foreach ($peer_data_tmp[$ident_key[0]] as $k => $v) {
                        if (strstr($k, 'cbgpPeer2LocalAddr')) {
                            if ($ip_ver == 'ipv6') {
                                $v = str_replace('"', '', $v);
                                $v = rtrim($v);
                                $v = preg_replace('/(\S+\s+\S+)\s/', '$1:', $v);
                                $v = strtolower($v);
                            }
                            else {
                                $v = hex_to_ip($v);
                            }
                        }

                        $peer_data .= "$v\n";
                    }
                }
                else {
                    $peer_cmd  = $config['snmpget'].' -M '.$config['mibdir'].' -m BGP4-MIB -OUvq '.snmp_gen_auth($device).' '.$device['hostname'].':'.$device['port'].' ';
                    $peer_cmd .= 'bgpPeerState.'.$peer['bgpPeerIdentifier'].' bgpPeerAdminStatus.'.$peer['bgpPeerIdentifier'].' bgpPeerInUpdates.'.$peer['bgpPeerIdentifier'].' bgpPeerOutUpdates.'.$peer['bgpPeerIdentifier'].' bgpPeerInTotalMessages.'.$peer['bgpPeerIdentifier'].' ';
                    $peer_cmd .= 'bgpPeerOutTotalMessages.'.$peer['bgpPeerIdentifier'].' bgpPeerFsmEstablishedTime.'.$peer['bgpPeerIdentifier'].' bgpPeerInUpdateElapsedTime.'.$peer['bgpPeerIdentifier'].' ';
                    $peer_cmd .= 'bgpPeerLocalAddr.'.$peer['bgpPeerIdentifier'].'';
                    $peer_data = trim(`$peer_cmd`);
                }//end if
                list($bgpPeerState, $bgpPeerAdminStatus, $bgpPeerInUpdates, $bgpPeerOutUpdates, $bgpPeerInTotalMessages, $bgpPeerOutTotalMessages, $bgpPeerFsmEstablishedTime, $bgpPeerInUpdateElapsedTime, $bgpLocalAddr) = explode("\n", $peer_data);
                $bgpLocalAddr = str_replace('"', '', str_replace(' ', '', $bgpLocalAddr));
            }
            else if ($device['os'] == 'junos') {
                // v6 for JunOS via Juniper MIB
                $peer_ip = ipv62snmp($peer['bgpPeerIdentifier']);

                if (!isset($junos_v6)) {
                    echo "\nCaching Oids...";
                    // FIXME - needs moved to function
                    $peer_cmd  = $config['snmpwalk'].' -M '.$config['mibdir'].'/junos -m BGP4-V2-MIB-JUNIPER -OUnq -'.$device['snmpver'].' '.snmp_gen_auth($device).' '.$device['hostname'].':'.$device['port'];
                    $peer_cmd .= ' jnxBgpM2PeerStatus.0.ipv6';
                    foreach (explode("\n", trim(`$peer_cmd`)) as $oid) {
                        list($peer_oid) = explode(' ', $oid);
                        $peer_id    = explode('.', $peer_oid);
                        $junos_v6[implode('.', array_slice($peer_id, 35))] = implode('.', array_slice($peer_id, 18));
                    }
                }

                // FIXME - move to function (and clean up, wtf?)
                $peer_cmd  = $config['snmpget'].' -M '.$config['mibdir'].'/junos -m BGP4-V2-MIB-JUNIPER -OUvq '.snmp_gen_auth($device);
                $peer_cmd .= ' -M"'.$config['install_dir'].'/mibs/junos"';
                $peer_cmd .= ' '.$device['hostname'].':'.$device['port'];
                $peer_cmd .= ' jnxBgpM2PeerState.0.ipv6.'.$junos_v6[$peer_ip];
                $peer_cmd .= ' jnxBgpM2PeerStatus.0.ipv6.'.$junos_v6[$peer_ip];
                // Should be jnxBgpM2CfgPeerAdminStatus but doesn't seem to be implemented?
                $peer_cmd .= ' jnxBgpM2PeerInUpdates.0.ipv6.'.$junos_v6[$peer_ip];
                $peer_cmd .= ' jnxBgpM2PeerOutUpdates.0.ipv6.'.$junos_v6[$peer_ip];
                $peer_cmd .= ' jnxBgpM2PeerInTotalMessages.0.ipv6.'.$junos_v6[$peer_ip];
                $peer_cmd .= ' jnxBgpM2PeerOutTotalMessages.0.ipv6.'.$junos_v6[$peer_ip];
                $peer_cmd .= ' jnxBgpM2PeerFsmEstablishedTime.0.ipv6.'.$junos_v6[$peer_ip];
                $peer_cmd .= ' jnxBgpM2PeerInUpdatesElapsedTime.0.ipv6.'.$junos_v6[$peer_ip];
                $peer_cmd .= ' jnxBgpM2PeerLocalAddr.0.ipv6.'.$junos_v6[$peer_ip];
                $peer_cmd .= '|grep -v "No Such Instance"';
                d_echo("\n$peer_cmd\n");

                $peer_data = trim(`$peer_cmd`);
                list($bgpPeerState, $bgpPeerAdminStatus, $bgpPeerInUpdates, $bgpPeerOutUpdates, $bgpPeerInTotalMessages, $bgpPeerOutTotalMessages, $bgpPeerFsmEstablishedTime, $bgpPeerInUpdateElapsedTime, $bgpLocalAddr) = explode("\n", $peer_data);

                d_echo("State = $bgpPeerState - AdminStatus: $bgpPeerAdminStatus\n");

                $bgpLocalAddr = str_replace('"', '', str_replace(' ', '', $bgpLocalAddr));
                if ($bgpLocalAddr == '00000000000000000000000000000000') {
                    $bgpLocalAddr = '';
                    // Unknown?
                }
                else {
                    $bgpLocalAddr = strtolower($bgpLocalAddr);
                    for ($i = 0; $i < 32; $i += 4) {
                        $bgpLocalAddr6[] = substr($bgpLocalAddr, $i, 4);
                    }

                    $bgpLocalAddr = Net_IPv6::compress(implode(':', $bgpLocalAddr6));
                    unset($bgpLocalAddr6);
                }
            }//end if
        }//end if

        if ($bgpPeerFsmEstablishedTime) {
            if (!(is_array($config['alerts']['bgp']['whitelist']) && !in_array($peer['bgpPeerRemoteAs'], $config['alerts']['bgp']['whitelist'])) && ($bgpPeerFsmEstablishedTime < $peer['bgpPeerFsmEstablishedTime'] || $bgpPeerState != $peer['bgpPeerState'])) {
                if ($peer['bgpPeerState'] == $bgpPeerState) {
                    log_event('BGP Session Flap: '.$peer['bgpPeerIdentifier'].' (AS'.$peer['bgpPeerRemoteAs'].')', $device, 'bgpPeer', $bgpPeer_id);
                }
                else if ($bgpPeerState == 'established') {
                    log_event('BGP Session Up: '.$peer['bgpPeerIdentifier'].' (AS'.$peer['bgpPeerRemoteAs'].')', $device, 'bgpPeer', $bgpPeer_id);
                }
                else if ($peer['bgpPeerState'] == 'established') {
                    log_event('BGP Session Down: '.$peer['bgpPeerIdentifier'].' (AS'.$peer['bgpPeerRemoteAs'].')', $device, 'bgpPeer', $bgpPeer_id);
                }
            }
        }

        $peerrrd = $config['rrd_dir'].'/'.$device['hostname'].'/'.safename('bgp-'.$peer['bgpPeerIdentifier'].'.rrd');
        if (!is_file($peerrrd)) {
            $create_rrd = 'DS:bgpPeerOutUpdates:COUNTER:600:U:100000000000 
                DS:bgpPeerInUpdates:COUNTER:600:U:100000000000 
                DS:bgpPeerOutTotal:COUNTER:600:U:100000000000 
                DS:bgpPeerInTotal:COUNTER:600:U:100000000000 
                DS:bgpPeerEstablished:GAUGE:600:0:U '.$config['rrd_rra'];

            rrdtool_create($peerrrd, $create_rrd);
        }

        $fields = array(
            'bgpPeerOutUpdates'    => $bgpPeerOutUpdates,
            'bgpPeerInUpdates'     => $bgpPeerInUpdates,
            'bgpPeerOutTotal'      => $bgpPeerOutTotalMessages,
            'bgpPeerInTotal'       => $bgpPeerInTotalMessages,
            'bgpPeerEstablished'   => $bgpPeerFsmEstablishedTime,
        );
        rrdtool_update("$peerrrd", $fields);
<<<<<<< HEAD

        $tags = array('bgpPeerIdentifier' => $peer['bgpPeerIdentifier']);
        influx_update($device,'bgp',$tags,$fields);
=======
>>>>>>> 74ae9b7c

        $peer['update']['bgpPeerState']              = $bgpPeerState;
        $peer['update']['bgpPeerAdminStatus']        = $bgpPeerAdminStatus;
        $peer['update']['bgpPeerFsmEstablishedTime'] = $bgpPeerFsmEstablishedTime;
        $peer['update']['bgpPeerInUpdates']          = $bgpPeerInUpdates;
        $peer['update']['bgpLocalAddr']              = $bgpLocalAddr;
        $peer['update']['bgpPeerOutUpdates']         = $bgpPeerOutUpdates;

        dbUpdate($peer['update'], 'bgpPeers', '`device_id` = ? AND `bgpPeerIdentifier` = ?', array($device['device_id'], $peer['bgpPeerIdentifier']));

        if ($device['os_group'] == 'cisco' || $device['os'] == 'junos') {
            // Poll each AFI/SAFI for this peer (using CISCO-BGP4-MIB or BGP4-V2-JUNIPER MIB)
            $peer_afis = dbFetchRows('SELECT * FROM bgpPeers_cbgp WHERE `device_id` = ? AND bgpPeerIdentifier = ?', array($device['device_id'], $peer['bgpPeerIdentifier']));
            foreach ($peer_afis as $peer_afi) {
                $afi  = $peer_afi['afi'];
                $safi = $peer_afi['safi'];
                d_echo("$afi $safi\n");

                if ($device['os_group'] == 'cisco') {
                    $bgp_peer_ident = ipv62snmp($peer['bgpPeerIdentifier']);
                    if (strstr($peer['bgpPeerIdentifier'], ':')) {
                        $ip_type = 2;
                        $ip_len  = 16;
                        $ip_ver  = 'ipv6';
                    }
                    else {
                        $ip_type = 1;
                        $ip_len  = 4;
                        $ip_ver  = 'ipv4';
                    }

                    $ip_cast = 1;
                    if ($peer_afi['safi'] == 'multicast') {
                        $ip_cast = 2;
                    }
                    else if ($peer_afi['safi'] == 'unicastAndMulticast') {
                        $ip_cast = 3;
                    }
                    else if ($peer_afi['safi'] == 'vpn') {
                        $ip_cast = 128;
                    }

                    $check = snmp_get($device, 'cbgpPeer2AcceptedPrefixes.'.$ip_type.'.'.$ip_len.'.'.$bgp_peer_ident.'.'.$ip_type.'.'.$ip_cast, '', 'CISCO-BGP4-MIB', $config['mibdir']);

                    if (!empty($check)) {
                        $cgp_peer_identifier = $ip_type.'.'.$ip_len.'.'.$bgp_peer_ident.'.'.$ip_type.'.'.$ip_cast;
                        $cbgp_data_tmp       = snmp_get_multi(
                            $device,
                            ' cbgpPeer2AcceptedPrefixes.'.$cgp_peer_identifier.' cbgpPeer2DeniedPrefixes.'.$cgp_peer_identifier.' cbgpPeer2PrefixAdminLimit.'.$cgp_peer_identifier.' cbgpPeer2PrefixThreshold.'.$cgp_peer_identifier.' cbgpPeer2PrefixClearThreshold.'.$cgp_peer_identifier.' cbgpPeer2AdvertisedPrefixes.'.$cgp_peer_identifier.' cbgpPeer2SuppressedPrefixes.'.$cgp_peer_identifier.' cbgpPeer2WithdrawnPrefixes.'.$cgp_peer_identifier,
                            '-OQUs',
                            'CISCO-BGP4-MIB',
                            $config['mibdir']
                        );
                        $ident               = "$ip_ver.\"".$peer['bgpPeerIdentifier'].'"'.'.'.$ip_type.'.'.$ip_cast;
                        unset($cbgp_data);
                        $temp_keys = array_keys($cbgp_data_tmp);
                        unset($temp_data);
                        $temp_data['cbgpPeer2AcceptedPrefixes']     = $cbgp_data_tmp[$temp_keys[0]]['cbgpPeer2AcceptedPrefixes'];
                        $temp_data['cbgpPeer2DeniedPrefixes']       = $cbgp_data_tmp[$temp_keys[0]]['cbgpPeer2DeniedPrefixes'];
                        $temp_data['cbgpPeer2PrefixAdminLimit']     = $cbgp_data_tmp[$temp_keys[0]]['cbgpPeer2PrefixAdminLimit'];
                        $temp_data['cbgpPeer2PrefixThreshold']      = $cbgp_data_tmp[$temp_keys[0]]['cbgpPeer2PrefixThreshold'];
                        $temp_data['cbgpPeer2PrefixClearThreshold'] = $cbgp_data_tmp[$temp_keys[0]]['cbgpPeer2PrefixClearThreshold'];
                        $temp_data['cbgpPeer2AdvertisedPrefixes']   = $cbgp_data_tmp[$temp_keys[0]]['cbgpPeer2AdvertisedPrefixes'];
                        $temp_data['cbgpPeer2SuppressedPrefixes']   = $cbgp_data_tmp[$temp_keys[0]]['cbgpPeer2SuppressedPrefixes'];
                        $temp_data['cbgpPeer2WithdrawnPrefixes']    = $cbgp_data_tmp[$temp_keys[0]]['cbgpPeer2WithdrawnPrefixes'];
                        foreach ($temp_data as $k => $v) {
                            $cbgp_data .= "$v\n";
                        }

                        d_echo("$cbgp_data\n");
                    }
                    else {
                        // FIXME - move to function
                        $cbgp_cmd  = $config['snmpget'].' -M '.$config['mibdir'].' -m CISCO-BGP4-MIB -Ovq '.snmp_gen_auth($device).' '.$device['hostname'].':'.$device['port'];
                        $cbgp_cmd .= ' cbgpPeerAcceptedPrefixes.'.$peer['bgpPeerIdentifier'].".$afi.$safi";
                        $cbgp_cmd .= ' cbgpPeerDeniedPrefixes.'.$peer['bgpPeerIdentifier'].".$afi.$safi";
                        $cbgp_cmd .= ' cbgpPeerPrefixAdminLimit.'.$peer['bgpPeerIdentifier'].".$afi.$safi";
                        $cbgp_cmd .= ' cbgpPeerPrefixThreshold.'.$peer['bgpPeerIdentifier'].".$afi.$safi";
                        $cbgp_cmd .= ' cbgpPeerPrefixClearThreshold.'.$peer['bgpPeerIdentifier'].".$afi.$safi";
                        $cbgp_cmd .= ' cbgpPeerAdvertisedPrefixes.'.$peer['bgpPeerIdentifier'].".$afi.$safi";
                        $cbgp_cmd .= ' cbgpPeerSuppressedPrefixes.'.$peer['bgpPeerIdentifier'].".$afi.$safi";
                        $cbgp_cmd .= ' cbgpPeerWithdrawnPrefixes.'.$peer['bgpPeerIdentifier'].".$afi.$safi";

                        d_echo("$cbgp_cmd\n");

                        $cbgp_data = preg_replace('/^OID.*$/', '', trim(`$cbgp_cmd`));
                        $cbgp_data = preg_replace('/No Such Instance currently exists at this OID/', '0', $cbgp_data);
                        d_echo("$cbgp_data\n");
                    }//end if
                    list($cbgpPeerAcceptedPrefixes,$cbgpPeerDeniedPrefixes,$cbgpPeerPrefixAdminLimit,$cbgpPeerPrefixThreshold,$cbgpPeerPrefixClearThreshold,$cbgpPeerAdvertisedPrefixes,$cbgpPeerSuppressedPrefixes,$cbgpPeerWithdrawnPrefixes) = explode("\n", $cbgp_data);
                }//end if

                if ($device['os'] == 'junos') {
                    // Missing: cbgpPeerAdminLimit cbgpPeerPrefixThreshold cbgpPeerPrefixClearThreshold cbgpPeerSuppressedPrefixes cbgpPeerWithdrawnPrefixes
                    $safis['unicast']   = 1;
                    $safis['multicast'] = 2;

                    if (!isset($peerIndexes)) {
                        $j_bgp = snmpwalk_cache_multi_oid($device, 'jnxBgpM2PeerTable', $jbgp, 'BGP4-V2-MIB-JUNIPER', $config['install_dir'].'/mibs/junos');
                        foreach ($j_bgp as $index => $entry) {
                            switch ($entry['jnxBgpM2PeerRemoteAddrType']) {
                                case 'ipv4':
                                    $ip                 = long2ip(hexdec($entry['jnxBgpM2PeerRemoteAddr']));
                                    $j_peerIndexes[$ip] = $entry['jnxBgpM2PeerIndex'];
                                    break;

                                case 'ipv6':
                                    $ip6                 = trim(str_replace(' ', '', $entry['jnxBgpM2PeerRemoteAddr']), '"');
                                    $ip6                 = substr($ip6, 0, 4).':'.substr($ip6, 4, 4).':'.substr($ip6, 8, 4).':'.substr($ip6, 12, 4).':'.substr($ip6, 16, 4).':'.substr($ip6, 20, 4).':'.substr($ip6, 24, 4).':'.substr($ip6, 28, 4);
                                    $ip6                 = Net_IPv6::compress($ip6);
                                    $j_peerIndexes[$ip6] = $entry['jnxBgpM2PeerIndex'];
                                    break;

                                default:
                                    echo "PANIC: Don't know RemoteAddrType ".$entry['jnxBgpM2PeerRemoteAddrType']."!\n";
                                    break;
                            }
                        }
                    }//end if

                    $j_prefixes = snmpwalk_cache_multi_oid($device, 'jnxBgpM2PrefixCountersTable', $jbgp, 'BGP4-V2-MIB-JUNIPER', $config['install_dir'].'/mibs/junos');

                    $cbgpPeerAcceptedPrefixes   = $j_prefixes[$j_peerIndexes[$peer['bgpPeerIdentifier']].".$afi.".$safis[$safi]]['jnxBgpM2PrefixInPrefixesAccepted'];
                    $cbgpPeerDeniedPrefixes     = $j_prefixes[$j_peerIndexes[$peer['bgpPeerIdentifier']].".$afi.".$safis[$safi]]['jnxBgpM2PrefixInPrefixesRejected'];
                    $cbgpPeerAdvertisedPrefixes = $j_prefixes[$j_peerIndexes[$peer['bgpPeerIdentifier']].".$afi.".$safis[$safi]]['jnxBgpM2PrefixOutPrefixes'];

                    unset($j_prefixes);
                    unset($j_bgp);
                    unset($j_peerIndexes);
                }//end if

                // FIXME THESE FIELDS DO NOT EXIST IN THE DATABASE!
                $update = 'UPDATE bgpPeers_cbgp SET';
                $peer['c_update']['AcceptedPrefixes']     = $cbgpPeerAcceptedPrefixes;
                $peer['c_update']['DeniedPrefixes']       = $cbgpPeerDeniedPrefixes;
                $peer['c_update']['PrefixAdminLimit']     = $cbgpPeerAdminLimit;
                $peer['c_update']['PrefixThreshold']      = $cbgpPeerPrefixThreshold;
                $peer['c_update']['PrefixClearThreshold'] = $cbgpPeerPrefixClearThreshold;
                $peer['c_update']['AdvertisedPrefixes']   = $cbgpPeerAdvertisedPrefixes;
                $peer['c_update']['SuppressedPrefixes']   = $cbgpPeerSuppressedPrefixes;
                $peer['c_update']['WithdrawnPrefixes']    = $cbgpPeerWithdrawnPrefixes;

                dbUpdate($peer['c_update'], 'bgpPeers_cbgp', '`device_id` = ? AND bgpPeerIdentifier = ? AND afi = ? AND safi = ?', array($device['device_id'], $peer['bgpPeerIdentifier'], $afi, $safi));

                $cbgp_rrd = $config['rrd_dir'].'/'.$device['hostname'].'/'.safename('cbgp-'.$peer['bgpPeerIdentifier'].".$afi.$safi.rrd");
                if (!is_file($cbgp_rrd)) {
                    $rrd_create = 'DS:AcceptedPrefixes:GAUGE:600:U:100000000000 
                        DS:DeniedPrefixes:GAUGE:600:U:100000000000 
                        DS:AdvertisedPrefixes:GAUGE:600:U:100000000000 
                        DS:SuppressedPrefixes:GAUGE:600:U:100000000000 
                        DS:WithdrawnPrefixes:GAUGE:600:U:100000000000 '.$config['rrd_rra'];
                    rrdtool_create($cbgp_rrd, $rrd_create);
                }

                $fields = array(
                    'AcceptedPrefixes'    => $cbgpPeerAcceptedPrefixes,
                    'DeniedPrefixes'      => $cbgpPeerDeniedPrefixes,
                    'AdvertisedPrefixes'  => $cbgpPeerAdvertisedPrefixes,
                    'SuppressedPrefixes'  => $cbgpPeerSuppressedPrefixes,
                    'WithdrawnPrefixes'   => $cbgpPeerWithdrawnPrefixes,
                );
                rrdtool_update("$cbgp_rrd", $fields);

<<<<<<< HEAD
                $tags = array('bgpPeerIdentifier' => $peer['bgpPeerIdentifier'], 'afi' => $afi, 'safi' => $safi);
                influx_update($device,'cbgp',$tags,$fields);

=======
>>>>>>> 74ae9b7c
            } //end foreach
        } //end if
        echo "\n";
    } //end foreach
} //end if<|MERGE_RESOLUTION|>--- conflicted
+++ resolved
@@ -159,12 +159,9 @@
             'bgpPeerEstablished'   => $bgpPeerFsmEstablishedTime,
         );
         rrdtool_update("$peerrrd", $fields);
-<<<<<<< HEAD
 
         $tags = array('bgpPeerIdentifier' => $peer['bgpPeerIdentifier']);
         influx_update($device,'bgp',$tags,$fields);
-=======
->>>>>>> 74ae9b7c
 
         $peer['update']['bgpPeerState']              = $bgpPeerState;
         $peer['update']['bgpPeerAdminStatus']        = $bgpPeerAdminStatus;
@@ -328,12 +325,9 @@
                 );
                 rrdtool_update("$cbgp_rrd", $fields);
 
-<<<<<<< HEAD
                 $tags = array('bgpPeerIdentifier' => $peer['bgpPeerIdentifier'], 'afi' => $afi, 'safi' => $safi);
                 influx_update($device,'cbgp',$tags,$fields);
 
-=======
->>>>>>> 74ae9b7c
             } //end foreach
         } //end if
         echo "\n";
