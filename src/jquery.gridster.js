/*
 * jquery.gridster
 * https://github.com/ducksboard/gridster.js
 *
 * Copyright (c) 2012 ducksboard
 * Licensed under the MIT licenses.
 */

<<<<<<< HEAD
;(function(root, factory) {
    if(typeof exports === 'object') {
        module.exports = factory(require('jquery'), require('./jquery.draggable.js'), require('./jquery.collision.js'), require('./jquery.coords.js'), require('./utils.js'));
    }
    else if (typeof define === 'function' && define.amd) {
        define(['jquery', 'gridster-draggable', 'gridster-collision'], factory);
    } else {
        root.Gridster = factory(root.$ || root.jQuery, root.GridsterDraggable,
            root.GridsterCollision);
    }

 }(this, function($, Draggable, Collision) {

    var $window = $( window ),
        defaults = {
=======
    //ToDo Max_cols and Max_size_x conflict.. need to unify
    var defaults = {
>>>>>>> 6eb52101
        namespace: '',
        widget_selector: 'li',
        static_class: 'static',
        widget_margins: [10, 10],
        widget_base_dimensions: [400, 225],
        extra_rows: 0,
        extra_cols: 0,
        min_cols: 1,
<<<<<<< HEAD
        max_cols: Infinity,
=======
        max_cols: 60,
>>>>>>> 6eb52101
        min_rows: 15,
        max_size_x: false,
        autogrow_cols: false,
        max_rows: 15,
        autogenerate_stylesheet: true,
        avoid_overlapped_widgets: true,
        auto_init: true,
        center_widgets: false,
        responsive_breakpoint: false,
        scroll_container: window,
        shift_larger_widgets_down: true,
        serialize_params: function($w, wgd) {
            return {
                col: wgd.col,
                row: wgd.row,
                size_x: wgd.size_x,
                size_y: wgd.size_y
            };
        },
        collision: {},
        draggable: {
            items: '.gs-w:not(.static)',
            distance: 4,
            ignore_dragging: Draggable.defaults.ignore_dragging.slice(0)
        },
        resize: {
            enabled: false,
            axes: ['both'],
            handle_append_to: '',
            handle_class: 'gs-resize-handle',
            max_size: [Infinity, Infinity],
            min_size: [1, 1]
        }
    };

    /**
    * @class Gridster
    * @uses Draggable
    * @uses Collision
    * @param {HTMLElement} el The HTMLelement that contains all the widgets.
    * @param {Object} [options] An Object with all options you want to
    *        overwrite:
    *    @param {HTMLElement|String} [options.widget_selector] Define who will
    *     be the draggable widgets. Can be a CSS Selector String or a
    *     collection of HTMLElements
    *    @param {Array} [options.widget_margins] Margin between widgets.
    *     The first index for the horizontal margin (left, right) and
    *     the second for the vertical margin (top, bottom).
    *    @param {Array} [options.widget_base_dimensions] Base widget dimensions
    *     in pixels. The first index for the width and the second for the
    *     height.
    *    @param {Number} [options.extra_cols] Add more columns in addition to
    *     those that have been calculated.
    *    @param {Number} [options.extra_rows] Add more rows in addition to
    *     those that have been calculated.
    *    @param {Number} [options.min_cols] The minimum required columns.
    *    @param {Number} [options.max_cols] The maximum columns possible (set to null
    *     for no maximum).
    *    @param {Number} [options.min_rows] The minimum required rows.
    *    @param {Number} [options.max_size_x] The maximum number of columns
    *     that a widget can span.
    *    @param {Boolean} [options.autogenerate_stylesheet] If true, all the
    *     CSS required to position all widgets in their respective columns
    *     and rows will be generated automatically and injected to the
    *     `<head>` of the document. You can set this to false, and write
    *     your own CSS targeting rows and cols via data-attributes like so:
    *     `[data-col="1"] { left: 10px; }`
    *    @param {Boolean} [options.avoid_overlapped_widgets] Avoid that widgets loaded
    *     from the DOM can be overlapped. It is helpful if the positions were
    *     bad stored in the database or if there was any conflict.
    *    @param {Boolean} [options.auto_init] Automatically call gridster init
    *     method or not when the plugin is instantiated.
    *    @param {Function} [options.serialize_params] Return the data you want
    *     for each widget in the serialization. Two arguments are passed:
    *     `$w`: the jQuery wrapped HTMLElement, and `wgd`: the grid
    *     coords object (`col`, `row`, `size_x`, `size_y`).
    *    @param {Object} [options.collision] An Object with all options for
    *     Collision class you want to overwrite. See Collision docs for
    *     more info.
    *    @param {Object} [options.draggable] An Object with all options for
    *     Draggable class you want to overwrite. See Draggable docs for more
    *     info.
    *       @param {Object|Function} [options.draggable.ignore_dragging] Note that
    *        if you use a Function, and resize is enabled, you should ignore the
    *        resize handlers manually (options.resize.handle_class).
    *    @param {Object} [options.resize] An Object with resize config options.
    *       @param {Boolean} [options.resize.enabled] Set to true to enable
    *        resizing.
    *       @param {Array} [options.resize.axes] Axes in which widgets can be
    *        resized. Possible values: ['x', 'y', 'both'].
    *       @param {String} [options.resize.handle_append_to] Set a valid CSS
    *        selector to append resize handles to.
    *       @param {String} [options.resize.handle_class] CSS class name used
    *        by resize handles.
    *       @param {Array} [options.resize.max_size] Limit widget dimensions
    *        when resizing. Array values should be integers:
    *        `[max_cols_occupied, max_rows_occupied]`
    *       @param {Array} [options.resize.min_size] Limit widget dimensions
    *        when resizing. Array values should be integers:
    *        `[min_cols_occupied, min_rows_occupied]`
    *       @param {Function} [options.resize.start] Function executed
    *        when resizing starts.
    *       @param {Function} [options.resize.resize] Function executed
    *        during the resizing.
    *       @param {Function} [options.resize.stop] Function executed
    *        when resizing stops.
    *
    * @constructor
    */
    function Gridster(el, options) {
        this.options = $.extend(true, {}, defaults, options);
        this.options.draggable = this.options.draggable || {};
        this.options.draggable = $.extend(true, {}, this.options.draggable,
                            {scroll_container: this.options.scroll_container});
        this.$el = $(el);
        this.$scroll_container = this.options.scroll_container == window ? 
                $(window) : this.$el.closest(this.options.scroll_container);
        this.$wrapper = this.$el.parent();
        this.$widgets = this.$el.children(
            this.options.widget_selector).addClass('gs-w');
        this.widgets = [];
        this.$changed = $([]);
	    this.w_queue = {};
        this.min_widget_width = this.options.widget_base_dimensions[0];
        this.min_widget_height = this.options.widget_base_dimensions[1];

        this.min_col_count = this.options.min_cols;
        this.prev_col_count = this.min_col_count;

        if(this.is_responsive()) {
          this.min_widget_width = this.get_responsive_col_width();
        }

        this.generated_stylesheets = [];
        this.$style_tags = $([]);

        this.options.auto_init && this.init();
    }

    Gridster.defaults = defaults;
    Gridster.generated_stylesheets = [];

    /**
     * Convert properties to Integer
     *
     * @param {Object}
     * @return {Objct} Returns the converted object.
     */
    function convInt(obj) {
      var props = ['col', 'row', 'size_x', 'size_y'];
      var tmp = {};
      for (var i=0, len=props.length; i<len; i++) {
        var prop = props[i];
        if (!(prop in obj)) {
          throw new Error('Not exists property `'+ prop +'`');
        }
        var val = obj[prop];
        if (!val || isNaN(val)) {
          throw new Error('Invalid value of `'+ prop +'` property');
        }
        tmp[prop] = +val;
      }
      return tmp;
    }

    /**
    * Sorts an Array of grid coords objects (representing the grid coords of
    * each widget) in ascending way.
    *
    * @method sort_by_row_asc
    * @param {Array} widgets Array of grid coords objects
    * @return {Array} Returns the array sorted.
    */
    Gridster.sort_by_row_asc = function(widgets) {
        widgets = widgets.sort(function(a, b) {
            if (!a.row) {
                a = $(a).coords().grid;
                b = $(b).coords().grid;
            }

            a = convInt(a);
            b = convInt(b);
           if (a.row > b.row) {
               return 1;
           }
           return -1;
        });

        return widgets;
    };


    /**
    * Sorts an Array of grid coords objects (representing the grid coords of
    * each widget) placing first the empty cells upper left.
    *
    * @method sort_by_row_and_col_asc
    * @param {Array} widgets Array of grid coords objects
    * @return {Array} Returns the array sorted.
    */
    Gridster.sort_by_row_and_col_asc = function(widgets) {
        widgets = widgets.sort(function(a, b) {
          a = convInt(a);
          b = convInt(b);
           if (a.row > b.row || a.row === b.row && a.col > b.col) {
               return 1;
           }
           return -1;
        });

        return widgets;
    };


    /**
    * Sorts an Array of grid coords objects by column (representing the grid
    * coords of each widget) in ascending way.
    *
    * @method sort_by_col_asc
    * @param {Array} widgets Array of grid coords objects
    * @return {Array} Returns the array sorted.
    */
    Gridster.sort_by_col_asc = function(widgets) {
        widgets = widgets.sort(function(a, b) {
          a = convInt(a);
          b = convInt(b);
           if (a.col > b.col) {
               return 1;
           }
           return -1;
        });

        return widgets;
    };


    /**
    * Sorts an Array of grid coords objects (representing the grid coords of
    * each widget) in descending way.
    *
    * @method sort_by_row_desc
    * @param {Array} widgets Array of grid coords objects
    * @return {Array} Returns the array sorted.
    */
    Gridster.sort_by_row_desc = function(widgets) {
        widgets = widgets.sort(function(a, b) {
          a = convInt(a);
          b = convInt(b);
            if (a.row + a.size_y < b.row + b.size_y) {
                return 1;
            }
           return -1;
        });
        return widgets;
    };



    /** Instance Methods **/

    var fn = Gridster.prototype;

    fn.init = function() {
        this.options.resize.enabled && this.setup_resize();
        this.generate_grid_and_stylesheet();
        this.get_widgets_from_DOM();
        this.set_dom_grid_height();
        this.set_dom_grid_width();
        this.$wrapper.addClass('ready');
        this.draggable();
        this.options.resize.enabled && this.resizable();

        if (this.options.center_widgets) {
            setTimeout($.proxy(function () {
              this.center_widgets();
            }, this), 0);
        }

        $window.bind('resize.gridster', throttle(
            $.proxy(this.recalculate_faux_grid, this), 200));
    };


    /**
    * Disables dragging.
    *
    * @method disable
    * @return {Class} Returns the instance of the Gridster Class.
    */
    fn.disable = function() {
        this.$wrapper.find('.player-revert').removeClass('player-revert');
        this.drag_api.disable();
        return this;
    };


    /**
    * Enables dragging.
    *
    * @method enable
    * @return {Class} Returns the instance of the Gridster Class.
    */
    fn.enable = function() {
        this.drag_api.enable();
        return this;
    };



    /**
    * Disables drag-and-drop widget resizing.
    *
    * @method disable
    * @return {Class} Returns instance of gridster Class.
    */
    fn.disable_resize = function() {
        this.$el.addClass('gs-resize-disabled');
        this.resize_api.disable();
        return this;
    };


    /**
    * Enables drag-and-drop widget resizing.
    *
    * @method enable
    * @return {Class} Returns instance of gridster Class.
    */
    fn.enable_resize = function() {
        this.$el.removeClass('gs-resize-disabled');
        this.resize_api.enable();
        return this;
    };


    /**
    * Add a new widget to the grid.
    *
    * @method add_widget
    * @param {String|HTMLElement} html The string representing the HTML of the widget
    *  or the HTMLElement.
    * @param {Number} [size_x] The nº of rows the widget occupies horizontally.
    * @param {Number} [size_y] The nº of columns the widget occupies vertically.
    * @param {Number} [col] The column the widget should start in.
    * @param {Number} [row] The row the widget should start in.
    * @param {Array} [max_size] max_size Maximun size (in units) for width and height.
    * @param {Array} [min_size] min_size Minimum size (in units) for width and height.
    * @return {HTMLElement} Returns the jQuery wrapped HTMLElement representing.
    *  the widget that was just created.
    */
    fn.add_widget = function(html, size_x, size_y, col, row, max_size, min_size, callback) {
        var pos;
        size_x || (size_x = 1);
        size_y || (size_y = 1);

        if (!col & !row) {
            pos = this.next_position(size_x, size_y);
        } else {
            pos = {
                col: col,
                row: row,
                size_x: size_x,
                size_y: size_y
            };

            this.empty_cells(col, row, size_x, size_y);
        }

        var $w = $(html).attr({
                'data-col': pos.col,
                'data-row': pos.row,
                'data-sizex' : size_x,
                'data-sizey' : size_y
            }).addClass('gs-w').appendTo(this.$el).hide();

        this.$widgets = this.$widgets.add($w);
        this.$changed = this.$changed.add($w);

        this.register_widget($w);

        this.add_faux_rows(pos.size_y);

        if (max_size) {
            this.set_widget_max_size($w, max_size);
        }

        if (min_size) {
            this.set_widget_min_size($w, min_size);
        }

        this.set_dom_grid_width();
        this.set_dom_grid_height();

        this.drag_api.set_limits((this.cols * this.min_widget_width) + ((this.cols + 1) * this.options.widget_margins[0]));

        if (this.options.center_widgets) {
            setTimeout($.proxy(function () {
              this.center_widgets();
            }, this), 0);
        }

        return $w.fadeIn({complete: function () { if(callback) callback.call(this); }});

    };


    /**
    * Change widget size limits.
    *
    * @method set_widget_min_size
    * @param {HTMLElement|Number} $widget The jQuery wrapped HTMLElement
    *  representing the widget or an index representing the desired widget.
    * @param {Array} min_size Minimum size (in units) for width and height.
    * @return {HTMLElement} Returns instance of gridster Class.
    */
    fn.set_widget_min_size = function($widget, min_size) {
        $widget = typeof $widget === 'number' ?
            this.$widgets.eq($widget) : $widget;

        if (!$widget.length) { return this; }

        var wgd = $widget.data('coords').grid;
        wgd.min_size_x = min_size[0];
        wgd.min_size_y = min_size[1];

        return this;
    };


    /**
    * Change widget size limits.
    *
    * @method set_widget_max_size
    * @param {HTMLElement|Number} $widget The jQuery wrapped HTMLElement
    *  representing the widget or an index representing the desired widget.
    * @param {Array} max_size Maximun size (in units) for width and height.
    * @return {HTMLElement} Returns instance of gridster Class.
    */
    fn.set_widget_max_size = function($widget, max_size) {
        $widget = typeof $widget === 'number' ?
            this.$widgets.eq($widget) : $widget;

        if (!$widget.length) { return this; }

        var wgd = $widget.data('coords').grid;
        wgd.max_size_x = max_size[0];
        wgd.max_size_y = max_size[1];

        return this;
    };


    /**
    * Append the resize handle into a widget.
    *
    * @method add_resize_handle
    * @param {HTMLElement} $widget The jQuery wrapped HTMLElement
    *  representing the widget.
    * @return {HTMLElement} Returns instance of gridster Class.
    */
    fn.add_resize_handle = function($w) {
        var $append_to = this.options.resize.handle_append_to ? $(this.options.resize.handle_append_to, $w) : $w;

        if ( ($append_to.children("span[class~='" + this.resize_handle_class + "']")).length == 0 ) {
            $(this.resize_handle_tpl).appendTo( $append_to );
        }

        return this;
    };


    /**
    * Change the size of a widget. Width is limited to the current grid width.
    *
    * @method resize_widget
    * @param {HTMLElement} $widget The jQuery wrapped HTMLElement
    *  representing the widget.
    * @param {Number} size_x The number of columns that will occupy the widget.
    *  By default <code>size_x</code> is limited to the space available from
    *  the column where the widget begins, until the last column to the right.
    * @param {Boolean} [reposition] Set to false to not move the widget to
    *  the left if there is insufficient space on the right.
    * @param {Number} size_y The number of rows that will occupy the widget.
    * @param {Function} [callback] Function executed when the widget is removed.
    * @return {HTMLElement} Returns $widget.
    */
    fn.resize_widget = function($widget, size_x, size_y, reposition, callback) {
        var wgd = $widget.coords().grid;
        var col = wgd.col;
        var max_cols = this.options.max_cols;
        reposition !== false && (reposition = true);
        var old_size_y = wgd.size_y;
        var old_col = wgd.col;
        var new_col = old_col;

        size_x || (size_x = wgd.size_x);
        size_y || (size_y = wgd.size_y);

        //if (max_cols !== Infinity) {
        //    size_x = Math.min(size_x, max_cols - col + 1);
        //}

        if (reposition && old_col + size_x - 1 > this.cols) {
          var diff = old_col + (size_x - 1) - this.cols;
          var c = old_col - diff;
          new_col = Math.max(1, c);
        }

        if (size_y > old_size_y) {
            this.add_faux_rows(Math.max(size_y - old_size_y, 0));
        }

        var player_rcol = (col + size_x - 1);
        if (player_rcol > this.cols) {
            this.add_faux_cols(player_rcol - this.cols);
        }

        var new_grid_data = {
            col: new_col,
            row: wgd.row,
            size_x: size_x,
            size_y: size_y
        };

        this.mutate_widget_in_gridmap($widget, wgd, new_grid_data);

        this.set_dom_grid_height();
        this.set_dom_grid_width();

        if (callback) {
            callback.call(this, new_grid_data.size_x, new_grid_data.size_y);
        }

        return $widget;
    };

    /**
     * Expand the widget. Width is set to the current grid width.
     *
     * @method expand_widget
     * @param {HTMLElement} $widget The jQuery wrapped HTMLElement
     *  representing the widget.
     * @param {Number} size_x The number of cols that will occupy the widget.
     * @param {Number} size_y The number of rows that will occupy the widget.
     * @param {Number} col The column to resize the widget from.
     * @param {Function} [callback] Function executed when the widget is expanded.
     * @return {HTMLElement} Returns $widget.
     */
    fn.expand_widget = function($widget, size_x, size_y, col, callback) {
      var wgd = $widget.coords().grid;
      var max_size_x = Math.floor(($(window).width() - this.options.widget_margins[0] * 2) / this.min_widget_width);
      size_x =  size_x || Math.min(max_size_x, this.cols);
      size_y || (size_y = wgd.size_y);

      var old_size_y = wgd.size_y;
      $widget.attr('pre_expand_col', wgd.col);
      $widget.attr('pre_expand_sizex', wgd.size_x);
      $widget.attr('pre_expand_sizey', wgd.size_y);
      var new_col = col || 1;

      if (size_y > old_size_y) {
        this.add_faux_rows(Math.max(size_y - old_size_y, 0));
      }

      var new_grid_data = {
        col: new_col,
        row: wgd.row,
        size_x: size_x,
        size_y: size_y
      };

      this.mutate_widget_in_gridmap($widget, wgd, new_grid_data);

      this.set_dom_grid_height();
      this.set_dom_grid_width();

      if (callback) {
        callback.call(this, new_grid_data.size_x, new_grid_data.size_y);
      }

      return $widget;
    };

    /**
     * Collapse the widget to it's pre-expanded size
     *
     * @method expand_widget
     * @param {HTMLElement} $widget The jQuery wrapped HTMLElement
     *  representing the widget.
     * @param {Function} [callback] Function executed when the widget is collapsed.
     * @return {HTMLElement} Returns $widget.
     */
    fn.collapse_widget = function($widget, callback) {
      var wgd = $widget.coords().grid;
      var size_x = parseInt($widget.attr('pre_expand_sizex'));
      var size_y = parseInt($widget.attr('pre_expand_sizey'));

      var new_col = parseInt($widget.attr('pre_expand_col'));

      var new_grid_data = {
        col: new_col,
        row: wgd.row,
        size_x: size_x,
        size_y: size_y
      };

      this.mutate_widget_in_gridmap($widget, wgd, new_grid_data);

      this.set_dom_grid_height();
      this.set_dom_grid_width();

      if (callback) {
        callback.call(this, new_grid_data.size_x, new_grid_data.size_y);
      }

      return $widget;
    };

    /**
     * Fit the size of a widget to its content (best guess)
     *
     * @method fit_to_content
     * @param $widget  {HTMLElement} $widget The jQuery wrapped HTMLElement
     * @param max_cols {Number} max number of columns a widget can take up
     * @param max_rows {Number} max number of rows a widget can take up
     * @param {Function} [callback] Function executed when the widget is fit to content.
     * @return {HTMLElement} Returns $widget.
     */
    fn.fit_to_content = function($widget, max_cols, max_rows, callback) {
      var wgd = $widget.coords().grid;
      var width = this.$wrapper.width();
      var height = this.$wrapper.height();
      var col_size = this.options.widget_base_dimensions[0] + (2 * this.options.widget_margins[0]);
      var row_size = this.options.widget_base_dimensions[1] + (2 * this.options.widget_margins[1]);
      var best_cols = Math.ceil((width + (2 * this.options.widget_margins[0])) / col_size);
      var best_rows = Math.ceil((height + (2 * this.options.widget_margins[1])) / row_size);

      var new_grid_data = {
        col: wgd.col,
        row: wgd.row,
        size_x: Math.min(max_cols, best_cols),
        size_y: Math.min(max_rows, best_rows)
      };

      this.mutate_widget_in_gridmap($widget, wgd, new_grid_data);

      this.set_dom_grid_height();
      this.set_dom_grid_width();

      if (callback) {
        callback.call(this, new_grid_data.size_x, new_grid_data.size_y);
      }

      return $widget;
    };


    /**
     * Centers widgets in grid
     *
     * @method center_widgets
     */
    fn.center_widgets = debounce(function () {
      var wrapper_width = this.$wrapper.width();
     var col_size;
     if (this.is_responsive()) {
      col_size = this.get_responsive_col_width();
     } else {
      col_size = this.options.widget_base_dimensions[0] + (2 * this.options.widget_margins[0]);
     }
      var col_count = Math.floor(Math.max(Math.floor(wrapper_width / col_size), this.min_col_count) / 2) * 2;

      this.options.min_cols = col_count;
      this.options.max_cols = col_count;
      this.options.extra_cols = 0;
      this.options.max_size_x = col_count;
      this.set_dom_grid_width(col_count);
      this.cols = col_count;

      var col_dif = (col_count - this.prev_col_count) / 2;

      if (col_dif < 0) {
        if (this.get_min_col() > col_dif * -1) {
          this.shift_cols(col_dif);
        } else {
          this.resize_widget_dimensions(this.options);
        }

        setTimeout($.proxy(function () {
          this.resize_widget_dimensions(this.options);
        }, this), 0);

      } else if (col_dif > 0) {
        this.resize_widget_dimensions(this.options);

        setTimeout($.proxy(function () {
          this.shift_cols(col_dif);
        }, this), 0);

      } else {
        this.resize_widget_dimensions(this.options);

        setTimeout($.proxy(function () {
          this.resize_widget_dimensions(this.options);
        }, this), 0);

      }

      this.prev_col_count = col_count;
      return this;
    }, 200);


    fn.get_min_col = function () {
      return Math.min.apply(Math, this.$widgets.map($.proxy(function (key, widget) {
        return this.get_cells_occupied($(widget).coords().grid).cols;
      }, this)).get());
    };


    fn.shift_cols = function (col_dif) {
      var widgets_coords = this.$widgets.map($.proxy(function(i, widget) {
        var $w = $(widget);
        return this.dom_to_coords($w);
      }, this));
      widgets_coords = Gridster.sort_by_row_and_col_asc(widgets_coords);

      widgets_coords.each($.proxy(function(i, widget) {
        var $widget = $(widget.el);
        var wgd = $widget.coords().grid;
        var col = parseInt($widget.attr('data-col'));

        var new_grid_data = {
         col: Math.max(Math.round(col + col_dif), 1),
         row: wgd.row,
          size_x: wgd.size_x,
          size_y: wgd.size_y
        };
        setTimeout($.proxy(function () {
          this.mutate_widget_in_gridmap($widget, wgd, new_grid_data);
        }, this), 0);
      }, this));
    };


    /**
    * Change the dimensions of widgets.
    *
    * @method resize_widget_dimensions
    * @param {Object} [options] An Object with all options you want to
    *        overwrite:
    *    @param {Array} [options.widget_margins] Margin between widgets.
    *     The first index for the horizontal margin (left, right) and
    *     the second for the vertical margin (top, bottom).
    *    @param {Array} [options.widget_base_dimensions] Base widget dimensions
    *     in pixels. The first index for the width and the second for the
    *     height.
    * @return {Class} Returns the instance of the Gridster Class.
    */
    fn.resize_widget_dimensions = function(options) {
        if (options.widget_margins) {
            this.options.widget_margins = options.widget_margins;
        }

        if (options.widget_base_dimensions) {
             this.options.widget_base_dimensions = options.widget_base_dimensions;
        }

        this.min_widget_width  = (this.options.widget_margins[0] * 2) + this.options.widget_base_dimensions[0];
        this.min_widget_height = (this.options.widget_margins[1] * 2) + this.options.widget_base_dimensions[1];

        var serializedGrid = this.serialize();
        this.$widgets.each($.proxy(function(i, widget) {
            var $widget = $(widget);
            this.resize_widget($widget);
        }, this));

        this.generate_grid_and_stylesheet();
        this.get_widgets_from_DOM();
        this.set_dom_grid_height();

        return this;
    };


    /**
    * Mutate widget dimensions and position in the grid map.
    *
    * @method mutate_widget_in_gridmap
    * @param {HTMLElement} $widget The jQuery wrapped HTMLElement
    *  representing the widget to mutate.
    * @param {Object} wgd Current widget grid data (col, row, size_x, size_y).
    * @param {Object} new_wgd New widget grid data.
    * @return {HTMLElement} Returns instance of gridster Class.
    */
    fn.mutate_widget_in_gridmap = function($widget, wgd, new_wgd) {
        var old_size_y = wgd.size_y;

        var old_cells_occupied = this.get_cells_occupied(wgd);
        var new_cells_occupied = this.get_cells_occupied(new_wgd);

        var empty_cols = [];
        $.each(old_cells_occupied.cols, function(i, col) {
            if ($.inArray(col, new_cells_occupied.cols) === -1) {
                empty_cols.push(col);
            }
        });

        var occupied_cols = [];
        $.each(new_cells_occupied.cols, function(i, col) {
            if ($.inArray(col, old_cells_occupied.cols) === -1) {
                occupied_cols.push(col);
            }
        });

        var empty_rows = [];
        $.each(old_cells_occupied.rows, function(i, row) {
            if ($.inArray(row, new_cells_occupied.rows) === -1) {
                empty_rows.push(row);
            }
        });

        var occupied_rows = [];
        $.each(new_cells_occupied.rows, function(i, row) {
            if ($.inArray(row, old_cells_occupied.rows) === -1) {
                occupied_rows.push(row);
            }
        });

        this.remove_from_gridmap(wgd);

        if (occupied_cols.length) {
            var cols_to_empty = [
                new_wgd.col, new_wgd.row, new_wgd.size_x, Math.min(old_size_y, new_wgd.size_y), $widget
            ];
            this.empty_cells.apply(this, cols_to_empty);
        }

        if (occupied_rows.length) {
            var rows_to_empty = [new_wgd.col, new_wgd.row, new_wgd.size_x, new_wgd.size_y, $widget];
            this.empty_cells.apply(this, rows_to_empty);
        }

        // not the same that wgd = new_wgd;
        wgd.col = new_wgd.col;
        wgd.row = new_wgd.row;
        wgd.size_x = new_wgd.size_x;
        wgd.size_y = new_wgd.size_y;

        this.add_to_gridmap(new_wgd, $widget);

        $widget.removeClass('player-revert');

        //update coords instance attributes
        $widget.data('coords').update({
            width: (new_wgd.size_x * (this.is_responsive() ? this.get_responsive_col_width() : this.options.widget_base_dimensions[0]) +
                ((new_wgd.size_x - 1) * this.options.widget_margins[0])),
            height: (new_wgd.size_y * this.options.widget_base_dimensions[1] +
                ((new_wgd.size_y - 1) * this.options.widget_margins[1]))
        });

        $widget.attr({
            'data-col': new_wgd.col,
            'data-row': new_wgd.row,
            'data-sizex': new_wgd.size_x,
            'data-sizey': new_wgd.size_y
        });

        if (empty_cols.length) {
            var cols_to_remove_holes = [
                empty_cols[0], new_wgd.row,
                empty_cols[empty_cols.length - 1] - empty_cols[0] + 1,
                Math.min(old_size_y, new_wgd.size_y),
                $widget
            ];

            this.remove_empty_cells.apply(this, cols_to_remove_holes);
        }

        if (empty_rows.length) {
            var rows_to_remove_holes = [
                new_wgd.col, new_wgd.row, new_wgd.size_x, new_wgd.size_y, $widget
            ];
            this.remove_empty_cells.apply(this, rows_to_remove_holes);
        }

        this.move_widget_up($widget);

        return this;
    };


    /**
    * Move down widgets in cells represented by the arguments col, row, size_x,
    * size_y
    *
    * @method empty_cells
    * @param {Number} col The column where the group of cells begin.
    * @param {Number} row The row where the group of cells begin.
    * @param {Number} size_x The number of columns that the group of cells
    * occupy.
    * @param {Number} size_y The number of rows that the group of cells
    * occupy.
    * @param {HTMLElement} $exclude Exclude widgets from being moved.
    * @return {Class} Returns the instance of the Gridster Class.
    */
    fn.empty_cells = function(col, row, size_x, size_y, $exclude) {
        var $nexts = this.widgets_below({
                col: col,
                row: row - size_y,
                size_x: size_x,
                size_y: size_y
            });

        $nexts.not($exclude).each($.proxy(function(i, w) {
            var $w = $( w ),
                wgd = $w.coords().grid;
            if ( !(wgd.row <= (row + size_y - 1))) { return; }
            var diff =  (row + size_y) - wgd.row;
            this.move_widget_down($w, diff);
        }, this));

        this.set_dom_grid_height();

        return this;
    };


    /**
    * Move up widgets below cells represented by the arguments col, row, size_x,
    * size_y.
    *
    * @method remove_empty_cells
    * @param {Number} col The column where the group of cells begin.
    * @param {Number} row The row where the group of cells begin.
    * @param {Number} size_x The number of columns that the group of cells
    * occupy.
    * @param {Number} size_y The number of rows that the group of cells
    * occupy.
    * @param {HTMLElement} exclude Exclude widgets from being moved.
    * @return {Class} Returns the instance of the Gridster Class.
    */
    fn.remove_empty_cells = function(col, row, size_x, size_y, exclude) {
        var $nexts = this.widgets_below({
            col: col,
            row: row,
            size_x: size_x,
            size_y: size_y
        });

        /*
        $nexts.not(exclude).each($.proxy(function(i, widget) {
            console.log("from_remove")
            this.move_widget_up( $(widget), size_y );
        }, this));
        */

        this.set_dom_grid_height();

        return this;
    };


    /**
    * Get the most left column below to add a new widget.
    *
    * @method next_position
    * @param {Number} size_x The nº of rows the widget occupies horizontally.
    * @param {Number} size_y The nº of columns the widget occupies vertically.
    * @return {Object} Returns a grid coords object representing the future
    *  widget coords.
    */
    fn.next_position = function(size_x, size_y) {
        size_x || (size_x = 1);
        size_y || (size_y = 1);
        var ga = this.gridmap;
        var cols_l = ga.length;
        var valid_pos = [];
        var rows_l;

        for (var c = 1; c < cols_l; c++) {
            rows_l = ga[c].length;
            for (var r = 1; r <= rows_l; r++) {
                var can_move_to = this.can_move_to({
                    size_x: size_x,
                    size_y: size_y
                }, c, r);

                if (can_move_to) {
                    valid_pos.push({
                        col: c,
                        row: r,
                        size_y: size_y,
                        size_x: size_x
                    });
                }
            }
        }

        if (valid_pos.length) {
            return Gridster.sort_by_row_and_col_asc(valid_pos)[0];
        }
        return false;
    };

    fn.remove_by_grid = function(col, row){
        var $w = this.is_widget(col, row);
        if($w){
            this.remove_widget($w);
        }
    }


    /**
    * Remove a widget from the grid.
    *
    * @method remove_widget
    * @param {HTMLElement} el The jQuery wrapped HTMLElement you want to remove.
    * @param {Boolean|Function} silent If true, widgets below the removed one
    * will not move up. If a Function is passed it will be used as callback.
    * @param {Function} callback Function executed when the widget is removed.
    * @return {Class} Returns the instance of the Gridster Class.
    */
    fn.remove_widget = function(el, silent, callback) {
        var $el = el instanceof $ ? el : $(el);
        var wgd = $el.coords().grid;

        // if silent is a function assume it's a callback
        if ($.isFunction(silent)) {
            callback = silent;
            silent = false;
        }

        this.cells_occupied_by_placeholder = {};
        this.$widgets = this.$widgets.not($el);

        var $nexts = this.widgets_below($el);

        this.remove_from_gridmap(wgd);

        $el.fadeOut($.proxy(function() {
            $el.remove();

            if (!silent) {
                $nexts.each($.proxy(function(i, widget) {
                    this.move_widget_up( $(widget), wgd.size_y );
                }, this));
            }

            this.set_dom_grid_height();

            if (callback) {
                callback.call(this, el);
            }
        }, this));

        return this;
    };


    /**
    * Remove all widgets from the grid.
    *
    * @method remove_all_widgets
    * @param {Function} callback Function executed for each widget removed.
    * @return {Class} Returns the instance of the Gridster Class.
    */
    fn.remove_all_widgets = function(callback) {
        this.$widgets.each($.proxy(function(i, el){
              this.remove_widget(el, true, callback);
        }, this));

        return this;
    };


    /**
    * Returns a serialized array of the widgets in the grid.
    *
    * @method serialize
    * @param {HTMLElement} [$widgets] The collection of jQuery wrapped
    *  HTMLElements you want to serialize. If no argument is passed all widgets
    *  will be serialized.
    * @return {Array} Returns an Array of Objects with the data specified in
    *  the serialize_params option.
    */
    fn.serialize = function($widgets) {
        $widgets || ($widgets = this.$widgets);
        var result = [];
        $widgets.each($.proxy(function(i, widget) {
            if(typeof($(widget).coords().grid) != "undefined"){
                result.push(this.options.serialize_params($w, $w.coords().grid) );
            }
        }, this));
    };

    /**
    * Returns a serialized array of the widgets that have changed their
    *  position.
    *
    * @method serialize_changed
    * @return {Array} Returns an Array of Objects with the data specified in
    *  the serialize_params option.
    */
    fn.serialize_changed = function() {
        return this.serialize(this.$changed);
    };


    /**
    * Convert widgets from DOM elements to "widget grid data" Objects.
    *
    * @method dom_to_coords
    * @param {HTMLElement} $widget The widget to be converted.
    */
    fn.dom_to_coords = function($widget) {
        return {
            'col': parseInt($widget.attr('data-col'), 10),
            'row': parseInt($widget.attr('data-row'), 10),
            'size_x': parseInt($widget.attr('data-sizex'), 10) || 1,
            'size_y': parseInt($widget.attr('data-sizey'), 10) || 1,
            'max_size_x': parseInt($widget.attr('data-max-sizex'), 10) || false,
            'max_size_y': parseInt($widget.attr('data-max-sizey'), 10) || false,
            'min_size_x': parseInt($widget.attr('data-min-sizex'), 10) || false,
            'min_size_y': parseInt($widget.attr('data-min-sizey'), 10) || false,
            'el': $widget
        };
    };


    /**
    * Creates the grid coords object representing the widget an add it to the
    * mapped array of positions.
    *
    * @method register_widget
    * @param {HTMLElement|Object} $el jQuery wrapped HTMLElement representing
    *  the widget, or an "widget grid data" Object with (col, row, el ...).
    * @return {Boolean} Returns true if the widget final position is different
    *  than the original.
    */
    fn.register_widget = function($el) {
        var isDOM = $el instanceof $;
        var wgd = isDOM ? this.dom_to_coords($el) : $el;
        var posChanged = false;
        isDOM || ($el = wgd.el);

        var empty_upper_row = this.can_go_widget_up(wgd);
        if (empty_upper_row) {
            wgd.row = empty_upper_row;
            $el.attr('data-row', empty_upper_row);
            this.$el.trigger('gridster:positionchanged', [wgd]);
            posChanged = true;
        }

        if (this.options.avoid_overlapped_widgets &&
            !this.can_move_to(
             {size_x: wgd.size_x, size_y: wgd.size_y}, wgd.col, wgd.row)
        ) {
			if (!$el.hasClass('.disp_ad')) {
				$el.remove();
				return false;
			}
			$.extend(wgd, this.next_position(wgd.size_x, wgd.size_y));
			$el.attr({
				'data-col': wgd.col,
				'data-row': wgd.row,
				'data-sizex': wgd.size_x,
				'data-sizey': wgd.size_y
			});
			posChanged = true;
		}

        // attach Coord object to player data-coord attribute
        $el.data('coords', $el.coords());
        // Extend Coord object with grid position info
        $el.data('coords').grid = wgd;

        this.add_to_gridmap(wgd, $el);

        this.options.resize.enabled && this.add_resize_handle($el);

        return posChanged;
    };


    /**
    * Update in the mapped array of positions the value of cells represented by
    * the grid coords object passed in the `grid_data` param.
    *
    * @param {Object} grid_data The grid coords object representing the cells
    *  to update in the mapped array.
    * @param {HTMLElement|Boolean} value Pass `false` or the jQuery wrapped
    *  HTMLElement, depends if you want to delete an existing position or add
    *  a new one.
    * @method update_widget_position
    * @return {Class} Returns the instance of the Gridster Class.
    */
    fn.update_widget_position = function(grid_data, value) {
        this.for_each_cell_occupied(grid_data, function(col, row) {
            if (!this.gridmap[col]) { return this; }
            this.gridmap[col][row] = value;
        });
        return this;
    };


    /**
    * Update the width and height for a widgets coordinate data.
    *
    * @param {HTMLElement} $widget The widget to update.
    * @param width The new width for this widget.
    * @param height The new height for this widget.
    * @method update_widget_dimensions
    * @return {Class} Returns the instance of the Gridster Class.
    */
    fn.update_widget_dimensions = function($widget, width, height) {
        $widget.data('coords').update({
            width: width,
            height: height
        });
        return this;
    };


    /**
    * Update dimensions for all widgets in the grid.
    *
    * @method update_widgets_dimensions
    * @return {Class} Returns the instance of the Gridster Class.
    */
    fn.update_widgets_dimensions = function() {
        $.each(this.$widgets, $.proxy(function(idx, widget) {
            var wgd = $(widget).coords().grid;
            var width = (wgd.size_x * (this.is_responsive() ? this.get_responsive_col_width() : this.options.widget_base_dimensions[0]) +
            ((wgd.size_x - 1) * this.options.widget_margins[0]));

            var height = (wgd.size_y * this.options.widget_base_dimensions[1] +
            ((wgd.size_y - 1) * this.options.widget_margins[1]));

            this.update_widget_dimensions($(widget), width, height);
        }, this));
        return this;
    };


    /**
    * Remove a widget from the mapped array of positions.
    *
    * @method remove_from_gridmap
    * @param {Object} grid_data The grid coords object representing the cells
    *  to update in the mapped array.
    * @return {Class} Returns the instance of the Gridster Class.
    */
    fn.remove_from_gridmap = function(grid_data) {
        return this.update_widget_position(grid_data, false);
    };


    /**
    * Add a widget to the mapped array of positions.
    *
    * @method add_to_gridmap
    * @param {Object} grid_data The grid coords object representing the cells
    *  to update in the mapped array.
    * @param {HTMLElement|Boolean} value The value to set in the specified
    *  position .
    * @return {Class} Returns the instance of the Gridster Class.
    */
    fn.add_to_gridmap = function(grid_data, value) {
        this.update_widget_position(grid_data, value || grid_data.el);
        /*if (grid_data.el) {
            var $widgets = this.widgets_below(grid_data.el);
            $widgets.each($.proxy(function(i, widget) {
                console.log("from_add_to_gridmap");
                this.move_widget_up( $(widget));
            }, this));
        } */
    };


    /**
    * Make widgets draggable.
    *
    * @uses Draggable
    * @method draggable
    * @return {Class} Returns the instance of the Gridster Class.
    */
    fn.draggable = function() {
        var self = this;
        var draggable_options = $.extend(true, {}, this.options.draggable, {
            offset_left: this.options.widget_margins[0],
            offset_top: this.options.widget_margins[1],
            container_width: (this.cols * this.min_widget_width) + ((this.cols + 1) * this.options.widget_margins[0]),
            limit: true,
            start: function(event, ui) {
                self.$widgets.filter('.player-revert')
                    .removeClass('player-revert');

                self.$player = $(this);
                self.$helper = $(ui.$helper);

                self.helper = !self.$helper.is(self.$player);

                self.on_start_drag.call(self, event, ui);
                self.$el.trigger('gridster:dragstart');
            },
            stop: function(event, ui) {
                self.on_stop_drag.call(self, event, ui);
                self.$el.trigger('gridster:dragstop');
            },
            drag: throttle(function(event, ui) {
                self.on_drag.call(self, event, ui);
                self.$el.trigger('gridster:drag');
            }, 60)
          });

        //this.drag_api = this.$el.gridDraggable(draggable_options);
		this.drag_api = this.$el.dragg(draggable_options).data('drag');
    };


    /**
    * Bind resize events to get resize working.
    *
    * @method resizable
    * @return {Class} Returns instance of gridster Class.
    */
    fn.resizable = function() {
        this.resize_api = this.$el.gridDraggable({
            items: '.' + this.options.resize.handle_class,
            offset_left: this.options.widget_margins[0],
            container_width: this.container_width,
            move_element: false,
            resize: true,
            limit: this.options.autogrow_cols ? false : true,
            scroll_container: this.options.scroll_container,
            start: $.proxy(this.on_start_resize, this),
            stop: $.proxy(function(event, ui) {
                delay($.proxy(function() {
                    this.on_stop_resize(event, ui);
                }, this), 120);
            }, this),
            drag: throttle($.proxy(this.on_resize, this), 60)
        });

        return this;
    };


    /**
    * Setup things required for resizing. Like build templates for drag handles.
    *
    * @method setup_resize
    * @return {Class} Returns instance of gridster Class.
    */
    fn.setup_resize = function() {
        this.resize_handle_class = this.options.resize.handle_class;
        var axes = this.options.resize.axes;
        var handle_tpl = '<span class="' + this.resize_handle_class + ' ' +
            this.resize_handle_class + '-{type}" />';

        this.resize_handle_tpl = $.map(axes, function(type) {
            return handle_tpl.replace('{type}', type);
        }).join('');

        if ($.isArray(this.options.draggable.ignore_dragging)) {
            this.options.draggable.ignore_dragging.push(
                '.' + this.resize_handle_class);
        }


        return this;
    };


    /**
    * This function is executed when the player begins to be dragged.
    *
    * @method on_start_drag
    * @param {Event} event The original browser event
    * @param {Object} ui A prepared ui object with useful drag-related data
    */
    fn.on_start_drag = function(event, ui) {
        this.$helper.add(this.$player).add(this.$wrapper).addClass('dragging');

        this.highest_col = this.get_highest_occupied_cell().col;

        this.$player.addClass('player');
        this.player_grid_data = this.$player.coords().grid;
        this.placeholder_grid_data = $.extend({}, this.player_grid_data);

        this.set_dom_grid_height(this.$el.height() +
            (this.player_grid_data.size_y * this.min_widget_height));

        this.set_dom_grid_width(this.cols);

        var pgd_sizex = this.player_grid_data.size_x;
        var cols_diff = this.cols - this.highest_col;

        if (this.options.autogrow_cols && cols_diff <= pgd_sizex) {
            this.add_faux_cols(Math.min(pgd_sizex - cols_diff, 1));
        }

        var colliders = this.faux_grid;
        var coords = this.$player.data('coords').coords;

        this.cells_occupied_by_player = this.get_cells_occupied(
            this.player_grid_data);
        this.cells_occupied_by_placeholder = this.get_cells_occupied(
            this.placeholder_grid_data);

        this.last_cols = [];
        this.last_rows = [];

        // see jquery.collision.js
        this.collision_api = this.$helper.collision(
            colliders, this.options.collision);

        this.$preview_holder = $('<' + this.$player.get(0).tagName + ' />', {
              'class': 'preview-holder',
              'data-row': this.$player.attr('data-row'),
              'data-col': this.$player.attr('data-col'),
              css: {
                  width: coords.width,
                  height: coords.height
              }
        }).appendTo(this.$el);

        if (this.options.draggable.start) {
          this.options.draggable.start.call(this, event, ui);
        }
    };


    /**
    * This function is executed when the player is being dragged.
    *
    * @method on_drag
    * @param {Event} event The original browser event
    * @param {Object} ui A prepared ui object with useful drag-related data
    */
    fn.on_drag = function(event, ui) {
        //break if dragstop has been fired
        if (this.$player === null) {
            return false;
        }

        var abs_offset = {
            left: ui.position.left + this.baseX,
            top: ui.position.top + this.baseY
        };

        // auto grow cols
        if (this.options.autogrow_cols) {
            var prcol = this.placeholder_grid_data.col +
                this.placeholder_grid_data.size_x - 1;

            // "- 1" due to adding at least 1 column in on_start_drag
            if (prcol >= this.cols - 1 && this.options.max_cols >= this.cols + 1) {
                this.add_faux_cols(1);
                this.set_dom_grid_width(this.cols + 1);
                this.drag_api.set_limits((this.cols * this.min_widget_width) + ((this.cols + 1) * this.options.widget_margins[0]));
            }

            this.collision_api.set_colliders(this.faux_grid);
        }

        this.colliders_data = this.collision_api.get_closest_colliders(
            abs_offset);

        this.on_overlapped_column_change(
            this.on_start_overlapping_column, this.on_stop_overlapping_column);

        this.on_overlapped_row_change(
            this.on_start_overlapping_row, this.on_stop_overlapping_row);


        if (this.helper && this.$player) {
            this.$player.css({
                'left': ui.position.left,
                'top': ui.position.top
            });
        }

        if (this.options.draggable.drag) {
            this.options.draggable.drag.call(this, event, ui);
        }
    };


    /**
    * This function is executed when the player stops being dragged.
    *
    * @method on_stop_drag
    * @param {Event} event The original browser event
    * @param {Object} ui A prepared ui object with useful drag-related data
    */
    fn.on_stop_drag = function(event, ui) {
        this.$helper.add(this.$player).add(this.$wrapper)
            .removeClass('dragging');

        ui.position.left = ui.position.left + this.baseX;
        ui.position.top = ui.position.top + this.baseY;
        this.colliders_data = this.collision_api.get_closest_colliders(
            ui.position);

        this.on_overlapped_column_change(
            this.on_start_overlapping_column,
            this.on_stop_overlapping_column
        );

        this.on_overlapped_row_change(
            this.on_start_overlapping_row,
            this.on_stop_overlapping_row
        );

        this.$player.addClass('player-revert').removeClass('player')
            .attr({
                'data-col': this.placeholder_grid_data.col,
                'data-row': this.placeholder_grid_data.row
            }).css({
                'left': '',
                'top': ''
            });

        this.$changed = this.$changed.add(this.$player);

        this.cells_occupied_by_player = this.get_cells_occupied(
            this.placeholder_grid_data);
        this.set_cells_player_occupies(
            this.placeholder_grid_data.col, this.placeholder_grid_data.row);

        this.$player.coords().grid.row = this.placeholder_grid_data.row;
        this.$player.coords().grid.col = this.placeholder_grid_data.col;

        if (this.options.draggable.stop) {
          this.options.draggable.stop.call(this, event, ui);
        }

        this.$preview_holder.remove();

        this.$player = null;
        this.$helper = null;
        this.placeholder_grid_data = {};
        this.player_grid_data = {};
        this.cells_occupied_by_placeholder = {};
        this.cells_occupied_by_player = {};
        this.w_queue = {};

        this.set_dom_grid_height();
        this.set_dom_grid_width();

        if (this.options.autogrow_cols) {
            this.drag_api.set_limits((this.cols * this.min_widget_width) + ((this.cols + 1) * this.options.widget_margins[0]));
        }
    };


    /**
    * This function is executed every time a widget starts to be resized.
    *
    * @method on_start_resize
    * @param {Event} event The original browser event
    * @param {Object} ui A prepared ui object with useful drag-related data
    */
    fn.on_start_resize = function(event, ui) {
        this.$resized_widget = ui.$player.closest('.gs-w');
        this.resize_coords = this.$resized_widget.coords();
        this.resize_wgd = this.resize_coords.grid;
        this.resize_initial_width = this.resize_coords.coords.width;
        this.resize_initial_height = this.resize_coords.coords.height;
        this.resize_initial_sizex = this.resize_coords.grid.size_x;
        this.resize_initial_sizey = this.resize_coords.grid.size_y;
        this.resize_initial_col = this.resize_coords.grid.col;
        this.resize_last_sizex = this.resize_initial_sizex;
        this.resize_last_sizey = this.resize_initial_sizey;

        this.resize_max_size_x = Math.min(this.resize_wgd.max_size_x ||
            this.options.resize.max_size[0],
            this.options.max_cols - this.resize_initial_col + 1);
        this.resize_max_size_y = this.resize_wgd.max_size_y ||
            this.options.resize.max_size[1];

        this.resize_min_size_x = (this.resize_wgd.min_size_x ||
            this.options.resize.min_size[0] || 1);
        this.resize_min_size_y = (this.resize_wgd.min_size_y ||
            this.options.resize.min_size[1] || 1);

        this.resize_initial_last_col = this.get_highest_occupied_cell().col;

        this.set_dom_grid_width(this.cols);

        this.resize_dir = {
            right: ui.$player.is('.' + this.resize_handle_class + '-x'),
            bottom: ui.$player.is('.' + this.resize_handle_class + '-y')
        };

        if(!this.is_responsive()) {
          this.$resized_widget.css({
            'min-width': this.options.widget_base_dimensions[0],
            'min-height': this.options.widget_base_dimensions[1]
          });
        }

        var nodeName = this.$resized_widget.get(0).tagName;
        this.$resize_preview_holder = $('<' + nodeName + ' />', {
              'class': 'preview-holder resize-preview-holder',
              'data-row': this.$resized_widget.attr('data-row'),
              'data-col': this.$resized_widget.attr('data-col'),
              'css': {
                  'width': this.resize_initial_width,
                  'height': this.resize_initial_height
              }
        }).appendTo(this.$el);

        this.$resized_widget.addClass('resizing');

		if (this.options.resize.start) {
            this.options.resize.start.call(this, event, ui, this.$resized_widget);
        }

        this.$el.trigger('gridster:resizestart');
    };


    /**
    * This function is executed every time a widget stops being resized.
    *
    * @method on_stop_resize
    * @param {Event} event The original browser event
    * @param {Object} ui A prepared ui object with useful drag-related data
    */
    fn.on_stop_resize = function(event, ui) {
        this.$resized_widget
            .removeClass('resizing')
            .css({
                'width': '',
                'height': '',
                'min-width': '',
                'min-height': ''
            });

        delay($.proxy(function() {
            this.$resize_preview_holder
                .remove()
                .css({
                    'min-width': '',
                    'min-height': ''
                });

            if (this.options.resize.stop) {
                this.options.resize.stop.call(this, event, ui, this.$resized_widget);
            }

            this.$el.trigger('gridster:resizestop');
        }, this), 300);

        this.set_dom_grid_width();

        if (this.options.autogrow_cols) {
            this.drag_api.set_limits(this.cols * this.min_widget_width);
        }
    };


    /**
    * This function is executed when a widget is being resized.
    *
    * @method on_resize
    * @param {Event} event The original browser event
    * @param {Object} ui A prepared ui object with useful drag-related data
    */
    fn.on_resize = function(event, ui) {
        var rel_x = (ui.pointer.diff_left);
        var rel_y = (ui.pointer.diff_top);
        var wbd_x = this.is_responsive() ? this.get_responsive_col_width() : this.options.widget_base_dimensions[0];
        var wbd_y = this.options.widget_base_dimensions[1];
        var margin_x = this.options.widget_margins[0];
        var margin_y = this.options.widget_margins[1];
        var max_size_x = this.resize_max_size_x;
        var min_size_x = this.resize_min_size_x;
        var max_size_y = this.resize_max_size_y;
        var min_size_y = this.resize_min_size_y;
        var autogrow = this.options.autogrow_cols;
        var width;

        var inc_units_x = Math.ceil((rel_x / (wbd_x + margin_x * 2)) - 0.2);
        var inc_units_y = Math.ceil((rel_y / (wbd_y + margin_y * 2)) - 0.2);

        var size_x = Math.max(1, this.resize_initial_sizex + inc_units_x);
        var size_y = Math.max(1, this.resize_initial_sizey + inc_units_y);

        // Max number of cols this widget can be in width
        var max_cols = Math.floor((this.container_width / this.min_widget_width) - this.resize_initial_col + 1);

        var limit_width = (max_cols * this.min_widget_width) + ((max_cols - 1) * margin_x);

        size_x = Math.max(Math.min(size_x, max_size_x), min_size_x);
        size_x = Math.min(max_cols, size_x);
        width = (max_size_x * wbd_x) + ((size_x - 1) * margin_x );
        max_width = Math.min(width, limit_width);
        min_width = (min_size_x * wbd_x) + ((size_x - 1) * margin_x);

        size_y = Math.max(Math.min(size_y, max_size_y), min_size_y);
        max_height = (max_size_y * wbd_y) + ((size_y - 1) * margin_y);
        min_height = (min_size_y * wbd_y) + ((size_y - 1) * margin_y);

        if (this.resize_dir.right) {
            size_y = this.resize_initial_sizey;
        } else if (this.resize_dir.bottom) {
            size_x = this.resize_initial_sizex;
        }

        if (autogrow) {
            var last_widget_col = this.resize_initial_col + size_x - 1;
            if (autogrow && this.resize_initial_last_col <= last_widget_col) {
                this.set_dom_grid_width(Math.max(last_widget_col + 1, this.cols));

                if (this.cols < last_widget_col) {
                    this.add_faux_cols(last_widget_col - this.cols);
                }
            }
        }

        var css_props = {};
        !this.resize_dir.bottom && (css_props.width = Math.max(Math.min(
            this.resize_initial_width + rel_x, max_width), min_width));
        !this.resize_dir.right && (css_props.height = Math.max(Math.min(
            this.resize_initial_height + rel_y, max_height), min_height));

        this.$resized_widget.css(css_props);

        if (size_x !== this.resize_last_sizex ||
            size_y !== this.resize_last_sizey) {

            this.resize_widget(this.$resized_widget, size_x, size_y, false);
            this.set_dom_grid_width(this.cols);

            this.$resize_preview_holder.css({
                'width': '',
                'height': ''
            }).attr({
                'data-row': this.$resized_widget.attr('data-row'),
                'data-sizex': size_x,
                'data-sizey': size_y
            });
        }

        if (this.options.resize.resize) {
            this.options.resize.resize.call(this, event, ui, this.$resized_widget);
        }

        this.$el.trigger('gridster:resize');

        this.resize_last_sizex = size_x;
        this.resize_last_sizey = size_y;
    };


    /**
    * Executes the callbacks passed as arguments when a column begins to be
    * overlapped or stops being overlapped.
    *
    * @param {Function} start_callback Function executed when a new column
    *  begins to be overlapped. The column is passed as first argument.
    * @param {Function} stop_callback Function executed when a column stops
    *  being overlapped. The column is passed as first argument.
    * @method on_overlapped_column_change
    * @return {Class} Returns the instance of the Gridster Class.
    */
    fn.on_overlapped_column_change = function(start_callback, stop_callback) {
        if (!this.colliders_data.length) {
            return this;
        }
        var cols = this.get_targeted_columns(
            this.colliders_data[0].el.data.col);

        var last_n_cols = this.last_cols.length;
        var n_cols = cols.length;
        var i;

        for (i = 0; i < n_cols; i++) {
            if ($.inArray(cols[i], this.last_cols) === -1) {
                (start_callback || $.noop).call(this, cols[i]);
            }
        }

        for (i = 0; i< last_n_cols; i++) {
            if ($.inArray(this.last_cols[i], cols) === -1) {
                (stop_callback || $.noop).call(this, this.last_cols[i]);
            }
        }

        this.last_cols = cols;

        return this;
    };


    /**
    * Executes the callbacks passed as arguments when a row starts to be
    * overlapped or stops being overlapped.
    *
    * @param {Function} start_callback Function executed when a new row begins
    *  to be overlapped. The row is passed as first argument.
    * @param {Function} end_callback Function executed when a row stops being
    *  overlapped. The row is passed as first argument.
    * @method on_overlapped_row_change
    * @return {Class} Returns the instance of the Gridster Class.
    */
    fn.on_overlapped_row_change = function(start_callback, end_callback) {
        if (!this.colliders_data.length) {
            return this;
        }
        var rows = this.get_targeted_rows(this.colliders_data[0].el.data.row);
        var last_n_rows = this.last_rows.length;
        var n_rows = rows.length;
        var i;

        for (i = 0; i < n_rows; i++) {
            if ($.inArray(rows[i], this.last_rows) === -1) {
                (start_callback || $.noop).call(this, rows[i]);
            }
        }

        for (i = 0; i < last_n_rows; i++) {
            if ($.inArray(this.last_rows[i], rows) === -1) {
                (end_callback || $.noop).call(this, this.last_rows[i]);
            }
        }

        this.last_rows = rows;
    };


    /**
    * Sets the current position of the player
    *
    * @param {Number} col
    * @param {Number} row
    * @param {Boolean} no_player
    * @method set_player
    * @return {object}
    */
    fn.set_player = function(col, row, no_player) {
        var self = this;
        var swap = false;
        if (!no_player) {
            this.empty_cells_player_occupies();
        }
        var cell = !no_player ? self.colliders_data[0].el.data : {col: col};
        var to_col = cell.col;
        var to_row = cell.row || row;

        this.player_grid_data = {
            col: to_col,
            row: to_row,
            size_y : this.player_grid_data.size_y,
            size_x : this.player_grid_data.size_x
        };

        this.cells_occupied_by_player = this.get_cells_occupied(
            this.player_grid_data);

        //Added placeholder for more advanced movement.
        this.cells_occupied_by_placeholder = this.get_cells_occupied(
            this.placeholder_grid_data);

        var $overlapped_widgets = this.get_widgets_overlapped(
            this.player_grid_data);

        var player_size_y = this.player_grid_data.size_y;
        var player_size_x = this.player_grid_data.size_x;
        var placeholder_cells = this.cells_occupied_by_placeholder;
        var $gr = this;

        
        //Queue Swaps
        $overlapped_widgets.each($.proxy(function(i, w){
            var $w = $(w);
            var wgd = $w.coords().grid;
            var outside_col = placeholder_cells.cols[0]+player_size_x-1;
            var outside_row = placeholder_cells.rows[0]+player_size_y-1;
            if ($w.hasClass($gr.options.static_class)){
                //next iteration
                return true;
            }
            if(wgd.size_x <= player_size_x && wgd.size_y <= player_size_y){
                if(!$gr.is_swap_occupied(placeholder_cells.cols[0], wgd.row, wgd.size_x, wgd.size_y) && !$gr.is_player_in(placeholder_cells.cols[0], wgd.row) && !$gr.is_in_queue(placeholder_cells.cols[0], wgd.row, $w)){
                    swap = $gr.queue_widget(placeholder_cells.cols[0], wgd.row, $w);
                }
                else if(!$gr.is_swap_occupied(outside_col, wgd.row, wgd.size_x, wgd.size_y) && !$gr.is_player_in(outside_col, wgd.row) && !$gr.is_in_queue(outside_col, wgd.row, $w)){
                    swap = $gr.queue_widget(outside_col, wgd.row, $w);
                }
                else if(!$gr.is_swap_occupied(wgd.col, placeholder_cells.rows[0], wgd.size_x, wgd.size_y) && !$gr.is_player_in(wgd.col, placeholder_cells.rows[0]) && !$gr.is_in_queue(wgd.col, placeholder_cells.rows[0], $w)){
                    swap = $gr.queue_widget(wgd.col, placeholder_cells.rows[0], $w);
                }
                else if(!$gr.is_swap_occupied(wgd.col, outside_row, wgd.size_x, wgd.size_y) && !$gr.is_player_in(wgd.col, outside_row) && !$gr.is_in_queue(wgd.col, outside_row, $w)){
                    swap = $gr.queue_widget(wgd.col, outside_row, $w);
                }
                else if(!$gr.is_swap_occupied(placeholder_cells.cols[0],placeholder_cells.rows[0], wgd.size_x, wgd.size_y) && !$gr.is_player_in(placeholder_cells.cols[0],placeholder_cells.rows[0]) && !$gr.is_in_queue(placeholder_cells.cols[0],placeholder_cells.rows[0], $w)){
                    swap = $gr.queue_widget(placeholder_cells.cols[0], placeholder_cells.rows[0], $w);
                } else {
                        //in one last attempt we check for any other empty spaces
                        for (var c = 0; c < player_size_x; c++){
                            for (var r = 0; r < player_size_y; r++){
                                var colc = placeholder_cells.cols[0]+c;
                                var rowc = placeholder_cells.rows[0]+r;
                                if (!$gr.is_swap_occupied(colc,rowc, wgd.size_x, wgd.size_y) && !$gr.is_player_in(colc,rowc) && !$gr.is_in_queue(colc, rowc, $w)){
                                    swap = $gr.queue_widget(colc, rowc, $w);
                                    c = player_size_x;
                                    break;
                                }
                            }
                        }

                    }
            } else if ($gr.options.shift_larger_widgets_down && !swap) {
                $overlapped_widgets.each($.proxy(function(i, w){
                    var $w = $(w);
                    var wgd = $w.coords().grid;

                    if($gr.can_go_down($w)){
                        $gr.move_widget_down($w, $gr.player_grid_data.size_y);
                        $gr.set_placeholder(to_col, to_row);
                    }
                }));
            }

            $gr.clean_up_changed();
        }));


        /* To show queued items in console
        for(var key in this.w_queue){
            console.log("key " +key);
            console.log(this.w_queue[key]);
        }
        */

        //Move queued widgets
        if(swap && this.can_placeholder_be_set(to_col, to_row, player_size_x, player_size_y)){
            for(var key in this.w_queue){
                var col = parseInt(key.split("_")[0]);
                var row = parseInt(key.split("_")[1]);
                if (this.w_queue[key] != "full"){
                    this.new_move_widget_to(this.w_queue[key], col, row);
                }
            }
            this.set_placeholder(to_col, to_row);
        }

        /* if there is not widgets overlapping in the new player position,
         * update the new placeholder position. */
        if (!$overlapped_widgets.length) {
            var pp = this.can_go_player_up(this.player_grid_data);
            if (pp !== false) {
                to_row = pp;
            }
            if(this.can_placeholder_be_set(to_col, to_row, player_size_x, player_size_y)){
                this.set_placeholder(to_col, to_row);
            }
        }

        this.w_queue = {};

        return {
            col: to_col,
            row: to_row
        };
    };


    fn.is_swap_occupied = function(col, row, w_size_x, w_size_y) {
        var occupied = false;
        for (var c = 0; c < w_size_x; c++){
            for (var r = 0; r < w_size_y; r++){
                var colc = col + c;
                var rowc = row + r;
                var key = colc+"_"+rowc;
                if(this.is_occupied(colc,rowc)){
                    occupied = true;
                } else if(key in this.w_queue){
                    if(this.w_queue[key] == "full"){
                        occupied = true;
                        continue;
                    }
                    $tw = this.w_queue[key];
                    tgd = $tw.coords().grid;
                    //remove queued items if no longer under player.
                    if(!this.is_widget_under_player(tgd.col,tgd.row)){
                        delete this.w_queue[key];
                    }
                }
                if(rowc > parseInt(this.options.max_rows)){
                    occupied = true;
                }
                if(colc > parseInt(this.options.max_cols)){
                    occupied = true;
                }
                if (this.is_player_in(colc,rowc)){
                    occupied = true;
                }
            }
        }
        
        return occupied;
    }

    fn.can_placeholder_be_set = function(col, row, player_size_x, player_size_y){
        var can_set = true;
        for (var c = 0; c < player_size_x; c++){
            for (var r = 0; r < player_size_y; r++){
                var colc = col + c;
                var rowc = row + r;
                var key = colc+"_"+rowc;
                var $tw = this.is_widget(colc, rowc);
                //if this space is occupied and not queued for move.
                if(rowc > parseInt(this.options.max_rows)){
                    can_set = false;
                }
                if(colc > parseInt(this.options.max_cols)){
                    can_set = false;
                }
                if(this.is_occupied(colc,rowc) && !this.is_widget_queued_and_can_move($tw)){
                    can_set = false;
                }
            }
        }
        return can_set;
    }

    fn.queue_widget = function(col, row, $widget){
        var $w = $widget
        var wgd = $w.coords().grid;
        var primary_key = col+"_"+row;
        if (primary_key in this.w_queue){
            return false;
        }

        this.w_queue[primary_key] = $w;

        for (var c = 0; c < wgd.size_x; c++){
            for (var r = 0; r < wgd.size_y; r++){
                var colc = col + c;
                var rowc = row + r;
                var key = colc+"_"+rowc;
                if (key == primary_key){
                    continue;
                }
                this.w_queue[key] = "full";
            }
        }

        return true;
    }

    fn.is_widget_queued_and_can_move = function($widget){
        var queued = false;
        if ($widget === false){
            return false;
        }

        for(var key in this.w_queue){
            if(this.w_queue[key] == "full"){
                continue;
            }
            if(this.w_queue[key].attr("data-col") == $widget.attr("data-col") && this.w_queue[key].attr("data-row") == $widget.attr("data-row")){
                queued = true;
                //test whole space
                var $w = this.w_queue[key];
                var dcol = parseInt(key.split("_")[0]);
                var drow = parseInt(key.split("_")[1]);
                var wgd = $w.coords().grid;

                for (var c = 0; c < wgd.size_x; c++){
                    for (var r = 0; r < wgd.size_y; r++){
                        var colc = dcol + c;
                        var rowc = drow + r;
                        if (this.is_player_in(colc,rowc)){
                            queued = false;
                        }

                    }
                }
                    
            }
        }
    
        return queued
    }

    fn.is_in_queue = function(col,row, $widget){
        var queued = false;
        var key = col+"_"+row;

        if ((key in this.w_queue)){
            if (this.w_queue[key] == "full"){
               queued = true; 
            } else {
                $tw = this.w_queue[key];
                tgd = $tw.coords().grid;
                if(!this.is_widget_under_player(tgd.col,tgd.row)){
                    delete this.w_queue[key]
                    queued = false;
                } else if(this.w_queue[key].attr("data-col") == $widget.attr("data-col") && this.w_queue[key].attr("data-row") == $widget.attr("data-row")) {
                    delete this.w_queue[key]
                    queued = false;
                } else {
                    queued = true;
                }
            }
        } 

        return queued;
    }


    /**
    * See which of the widgets in the $widgets param collection can go to
    * a upper row and which not.
    *
    * @method widgets_contraints
    * @param {jQuery} $widgets A jQuery wrapped collection of
    * HTMLElements.
    * @return {object} Returns a literal Object with two keys: `can_go_up` &
    * `can_not_go_up`. Each contains a set of HTMLElements.
    */
    fn.widgets_constraints = function($widgets) {
        var $widgets_can_go_up = $([]);
        var $widgets_can_not_go_up;
        var wgd_can_go_up = [];
        var wgd_can_not_go_up = [];

        $widgets.each($.proxy(function(i, w) {
            var $w = $(w);
            var wgd = $w.coords().grid;
            if (this.can_go_widget_up(wgd)) {
                $widgets_can_go_up = $widgets_can_go_up.add($w);
                wgd_can_go_up.push(wgd);
            } else {
                wgd_can_not_go_up.push(wgd);
            }
        }, this));

        $widgets_can_not_go_up = $widgets.not($widgets_can_go_up);

        return {
            can_go_up: Gridster.sort_by_row_asc(wgd_can_go_up),
            can_not_go_up: Gridster.sort_by_row_desc(wgd_can_not_go_up)
        };
    };


    /**
    * Sorts an Array of grid coords objects (representing the grid coords of
    * each widget) in descending way.

    * Depreciated.
    *
    * @method manage_movements
    * @param {jQuery} $widgets A jQuery collection of HTMLElements
    *  representing the widgets you want to move.
    * @param {Number} to_col The column to which we want to move the widgets.
    * @param {Number} to_row The row to which we want to move the widgets.
    * @return {Class} Returns the instance of the Gridster Class.
    */
    fn.manage_movements = function($widgets, to_col, to_row) {
        $.each($widgets, $.proxy(function(i, w) {
            var wgd = w;
            var $w = wgd.el;

            var can_go_widget_up = this.can_go_widget_up(wgd);

            if (can_go_widget_up) {
                //target CAN go up
                //so move widget up
                this.move_widget_to($w, can_go_widget_up);
                this.set_placeholder(to_col, can_go_widget_up + wgd.size_y);

            } else {
                //target can't go up
                var can_go_player_up = this.can_go_player_up(
                    this.player_grid_data);

                if (!can_go_player_up) {
                    // target can't go up
                    // player cant't go up
                    // so we need to move widget down to a position that dont
                    // overlaps player
                    var y = (to_row + this.player_grid_data.size_y) - wgd.row;
                    if (this.can_go_down($w)){
                        console.log("In Move Down!")
                        this.move_widget_down($w, y);
                        this.set_placeholder(to_col, to_row);
                    }
                }
            }
        }, this));

        return this;
    };

    /**
    * Determines if there is a widget in the row and col given. Or if the
    * HTMLElement passed as first argument is the player.
    *
    * @method is_player
    * @param {Number|HTMLElement} col_or_el A jQuery wrapped collection of
    * HTMLElements.
    * @param {Number} [row] The column to which we want to move the widgets.
    * @return {Boolean} Returns true or false.
    */
    fn.is_player = function(col_or_el, row) {
        if (row && !this.gridmap[col_or_el]) { return false; }
        var $w = row ? this.gridmap[col_or_el][row] : col_or_el;
        return $w && ($w.is(this.$player) || $w.is(this.$helper));
    };


    /**
    * Determines if the widget that is being dragged is currently over the row
    * and col given.
    *
    * @method is_player_in
    * @param {Number} col The column to check.
    * @param {Number} row The row to check.
    * @return {Boolean} Returns true or false.
    */
    fn.is_player_in = function(col, row) {
        var c = this.cells_occupied_by_player || {};
        return $.inArray(col, c.cols) >= 0 && $.inArray(row, c.rows) >= 0;
    };


    /**
    * Determines if the placeholder is currently over the row and col given.
    *
    * @method is_placeholder_in
    * @param {Number} col The column to check.
    * @param {Number} row The row to check.
    * @return {Boolean} Returns true or false.
    */
    fn.is_placeholder_in = function(col, row) {
        var c = this.cells_occupied_by_placeholder || {};
        return this.is_placeholder_in_col(col) && $.inArray(row, c.rows) >= 0;
    };


    /**
    * Determines if the placeholder is currently over the column given.
    *
    * @method is_placeholder_in_col
    * @param {Number} col The column to check.
    * @return {Boolean} Returns true or false.
    */
    fn.is_placeholder_in_col = function(col) {
        var c = this.cells_occupied_by_placeholder || [];
        return $.inArray(col, c.cols) >= 0;
    };


    /**
    * Determines if the cell represented by col and row params is empty.
    *
    * @method is_empty
    * @param {Number} col The column to check.
    * @param {Number} row The row to check.
    * @return {Boolean} Returns true or false.
    */
    fn.is_empty = function(col, row) {
        if (typeof this.gridmap[col] !== 'undefined') {
			if(typeof this.gridmap[col][row] !== 'undefined' &&
				 this.gridmap[col][row] === false
			) {
				return true;
			}
			return false;
		}
		return true;
    };


    /**
    * Determines if the cell represented by col and row params is occupied.
    *
    * @method is_occupied
    * @param {Number} col The column to check.
    * @param {Number} row The row to check.
    * @return {Boolean} Returns true or false.
    */
    fn.is_occupied = function(col, row) {
        if (!this.gridmap[col]) {
            return false;
        }

        if (this.gridmap[col][row]) {
            return true;
        }
        return false;
    };


    /**
    * Determines if there is a widget in the cell represented by col/row params.
    *
    * @method is_widget
    * @param {Number} col The column to check.
    * @param {Number} row The row to check.
    * @return {Boolean|HTMLElement} Returns false if there is no widget,
    * else returns the jQuery HTMLElement
    */
    fn.is_widget = function(col, row) {
        var cell = this.gridmap[col];
        if (!cell) {
            return false;
        }

        cell = cell[row];

        if (cell) {
            return cell;
        }

        return false;
    };

     /**
    * Determines if widget is supposed to be static.
    * @method is_static
    * @param {Number} col The column to check.
    * @param {Number} row The row to check.
    * @return {Boolean} Returns true if widget exists and has static class,
    * else returns false
    */

    fn.is_static = function(col, row) {
        var cell = this.gridmap[col];
        if (!cell) {
            return false;
        }

        cell = cell[row];

        if (cell) {
            if(cell.hasClass(this.options.static_class)){
                return true;
            }
        }

        return false;
    };


    /**
    * Determines if there is a widget in the cell represented by col/row
    * params and if this is under the widget that is being dragged.
    *
    * @method is_widget_under_player
    * @param {Number} col The column to check.
    * @param {Number} row The row to check.
    * @return {Boolean} Returns true or false.
    */
    fn.is_widget_under_player = function(col, row) {
        if (this.is_widget(col, row)) {
            return this.is_player_in(col, row);
        }
        return false;
    };


    /**
    * Get widgets overlapping with the player or with the object passed
    * representing the grid cells.
    *
    * @method get_widgets_under_player
    * @return {HTMLElement} Returns a jQuery collection of HTMLElements
    */
    fn.get_widgets_under_player = function(cells) {
        cells || (cells = this.cells_occupied_by_player || {cols: [], rows: []});
        var $widgets = $([]);

        $.each(cells.cols, $.proxy(function(i, col) {
            $.each(cells.rows, $.proxy(function(i, row) {
                if(this.is_widget(col, row)) {
                    $widgets = $widgets.add(this.gridmap[col][row]);
                }
            }, this));
        }, this));

        return $widgets;
    };


    /**
    * Put placeholder at the row and column specified.
    *
    * @method set_placeholder
    * @param {Number} col The column to which we want to move the
    *  placeholder.
    * @param {Number} row The row to which we want to move the
    *  placeholder.
    * @return {Class} Returns the instance of the Gridster Class.
    */
    fn.set_placeholder = function(col, row) {
        var phgd = $.extend({}, this.placeholder_grid_data);
        var $nexts = this.widgets_below({
                col: phgd.col,
                row: phgd.row,
                size_y: phgd.size_y,
                size_x: phgd.size_x
            });

        // Prevents widgets go out of the grid
        var right_col = (col + phgd.size_x - 1);
        if (right_col > this.cols) {
            col = col - (right_col - col);
        }

        var moved_down = this.placeholder_grid_data.row < row;
        var changed_column = this.placeholder_grid_data.col !== col;

        this.placeholder_grid_data.col = col;
        this.placeholder_grid_data.row = row;

        this.cells_occupied_by_placeholder = this.get_cells_occupied(
            this.placeholder_grid_data);

        this.$preview_holder.attr({
            'data-row' : row,
            'data-col' : col
        });

        if (moved_down || changed_column) {
            $nexts.each($.proxy(function(i, widget) {
                //Make sure widget is at it's topmost position
                $w = $(widget);
                wgd = $w.coords().grid;

                var can_go_widget_up = this.can_go_widget_up(wgd);

                if (can_go_widget_up) {
                    this.move_widget_to($w, can_go_widget_up);
                }
                
            }, this));
        }

        var $widgets_under_ph = this.get_widgets_under_player(
            this.cells_occupied_by_placeholder);

        if ($widgets_under_ph.length) {
            $widgets_under_ph.each($.proxy(function(i, widget) {
                var $w = $(widget);
                this.move_widget_down(
                 $w, row + phgd.size_y - $w.data('coords').grid.row);
            }, this));
        }

    };


    /**
    * Determines whether the player can move to a position above.
    *
    * @method can_go_player_up
    * @param {Object} widget_grid_data The actual grid coords object of the
    *  player.
    * @return {Number|Boolean} If the player can be moved to an upper row
    *  returns the row number, else returns false.
    */
    fn.can_go_player_up = function(widget_grid_data) {
        var p_bottom_row = widget_grid_data.row + widget_grid_data.size_y - 1;
        var result = true;
        var upper_rows = [];
        var min_row = 10000;
        var $widgets_under_player = this.get_widgets_under_player();

        /* generate an array with columns as index and array with upper rows
         * empty as value */
        this.for_each_column_occupied(widget_grid_data, function(tcol) {
            var grid_col = this.gridmap[tcol];
            var r = p_bottom_row + 1;
            upper_rows[tcol] = [];

            while (--r > 0) {
                if (this.is_empty(tcol, r) || this.is_player(tcol, r) ||
                    this.is_widget(tcol, r) &&
                    grid_col[r].is($widgets_under_player)
                ) {
                    upper_rows[tcol].push(r);
                    min_row = r < min_row ? r : min_row;
                } else {
                    break;
                }
            }

            if (upper_rows[tcol].length === 0) {
                result = false;
                return true; //break
            }

            upper_rows[tcol].sort(function(a, b) {
                return a - b;
            });
        });

        if (!result) { return false; }

        return this.get_valid_rows(widget_grid_data, upper_rows, min_row);
    };


    /**
    * Determines whether a widget can move to a position above.
    *
    * @method can_go_widget_up
    * @param {Object} widget_grid_data The actual grid coords object of the
    *  widget we want to check.
    * @return {Number|Boolean} If the widget can be moved to an upper row
    *  returns the row number, else returns false.
    */
    fn.can_go_widget_up = function(widget_grid_data) {
        var p_bottom_row = widget_grid_data.row + widget_grid_data.size_y - 1;
        var result = true;
        var upper_rows = [];
        var min_row = 10000;

        /* generate an array with columns as index and array with topmost rows
         * empty as value */
        this.for_each_column_occupied(widget_grid_data, function(tcol) {
            var grid_col = this.gridmap[tcol];
            upper_rows[tcol] = [];

            var r = p_bottom_row + 1;
            // iterate over each row
            while (--r > 0) {
                if (this.is_widget(tcol, r) && !this.is_player_in(tcol, r)) {
                    if (!grid_col[r].is(widget_grid_data.el)) {
                        break;
                    }
                }

                if (!this.is_player(tcol, r) &&
                    !this.is_placeholder_in(tcol, r) &&
                    !this.is_player_in(tcol, r)) {
                    upper_rows[tcol].push(r);
                }

                if (r < min_row) {
                    min_row = r;
                }
            }

            if (upper_rows[tcol].length === 0) {
                result = false;
                return true; //break
            }

            upper_rows[tcol].sort(function(a, b) {
                return a - b;
            });
        });

        if (!result) { return false; }

        return this.get_valid_rows(widget_grid_data, upper_rows, min_row);
    };


    /**
    * Search a valid row for the widget represented by `widget_grid_data' in
    * the `upper_rows` array. Iteration starts from row specified in `min_row`.
    *
    * @method get_valid_rows
    * @param {Object} widget_grid_data The actual grid coords object of the
    *  player.
    * @param {Array} upper_rows An array with columns as index and arrays
    *  of valid rows as values.
    * @param {Number} min_row The upper row from which the iteration will start.
    * @return {Number|Boolean} Returns the upper row valid from the `upper_rows`
    *  for the widget in question.
    */
    fn.get_valid_rows = function(widget_grid_data, upper_rows, min_row) {
        var p_top_row = widget_grid_data.row;
        var p_bottom_row = widget_grid_data.row + widget_grid_data.size_y - 1;
        var size_y = widget_grid_data.size_y;
        var r = min_row - 1;
        var valid_rows = [];

        while (++r <= p_bottom_row ) {
            var common = true;
            $.each(upper_rows, function(col, rows) {
                if ($.isArray(rows) && $.inArray(r, rows) === -1) {
                    common = false;
                }
            });

            if (common === true) {
                valid_rows.push(r);
                if (valid_rows.length === size_y) {
                    break;
                }
            }
        }

        var new_row = false;
        if (size_y === 1) {
            if (valid_rows[0] !== p_top_row) {
                new_row = valid_rows[0] || false;
            }
        } else {
            if (valid_rows[0] !== p_top_row) {
                new_row = this.get_consecutive_numbers_index(
                    valid_rows, size_y);
            }
        }

        return new_row;
    };


    fn.get_consecutive_numbers_index = function(arr, size_y) {
        var max = arr.length;
        var result = [];
        var first = true;
        var prev = -1; // or null?

        for (var i=0; i < max; i++) {
            if (first || arr[i] === prev + 1) {
                result.push(i);
                if (result.length === size_y) {
                    break;
                }
                first = false;
            } else {
                result = [];
                first = true;
            }

            prev = arr[i];
        }

        return result.length >= size_y ? arr[result[0]] : false;
    };


    /**
    * Get widgets overlapping with the player.
    *
    * @method get_widgets_overlapped
    * @return {jQuery} Returns a jQuery collection of HTMLElements.
    */
    fn.get_widgets_overlapped = function() {
        var $w;
        var $widgets = $([]);
        var used = [];
        var rows_from_bottom = this.cells_occupied_by_player.rows.slice(0);
        rows_from_bottom.reverse();

        $.each(this.cells_occupied_by_player.cols, $.proxy(function(i, col) {
            $.each(rows_from_bottom, $.proxy(function(i, row) {
                // if there is a widget in the player position
                if (!this.gridmap[col]) { return true; } //next iteration
                var $w = this.gridmap[col][row];
                if (this.is_occupied(col, row) && !this.is_player($w) &&
                    $.inArray($w, used) === -1
                ) {
                    $widgets = $widgets.add($w);
                    used.push($w);
                }

            }, this));
        }, this));

        return $widgets;
    };


    /**
    * This callback is executed when the player begins to collide with a column.
    *
    * @method on_start_overlapping_column
    * @param {Number} col The collided column.
    * @return {jQuery} Returns a jQuery collection of HTMLElements.
    */
    fn.on_start_overlapping_column = function(col) {
        this.set_player(col, false);
    };


    /**
    * A callback executed when the player begins to collide with a row.
    *
    * @method on_start_overlapping_row
    * @param {Number} row The collided row.
    * @return {jQuery} Returns a jQuery collection of HTMLElements.
    */
    fn.on_start_overlapping_row = function(row) {
        this.set_player(false, row);
    };


    /**
    * A callback executed when the the player ends to collide with a column.
    *
    * @method on_stop_overlapping_column
    * @param {Number} col The collided row.
    * @return {jQuery} Returns a jQuery collection of HTMLElements.
    */
    fn.on_stop_overlapping_column = function(col) {
        //this.set_player(col, false);
        var self = this;
        if(this.options.shift_larger_widgets_down){
            this.for_each_widget_below(col, this.cells_occupied_by_player.rows[0],
                function(tcol, trow) {
                    self.move_widget_up(this, self.player_grid_data.size_y);
            });
        }
    };


    /**
    * This callback is executed when the player ends to collide with a row.
    *
    * @method on_stop_overlapping_row
    * @param {Number} row The collided row.
    * @return {jQuery} Returns a jQuery collection of HTMLElements.
    */
    fn.on_stop_overlapping_row = function(row) {
        //this.set_player(false, row);
        var self = this;
        var cols = this.cells_occupied_by_player.cols;
        if(this.options.shift_larger_widgets_down){
            for (var c = 0, cl = cols.length; c < cl; c++) {
                this.for_each_widget_below(cols[c], row, function(tcol, trow) {
                    console.log("from_on_stop_overlapping_row");
                    self.move_widget_up(this, self.player_grid_data.size_y);
                });
            }
        }
    };

   //Not yet part of api - DM.
    fn.new_move_widget_to = function($widget, col, row){
        var self = this;
        var widget_grid_data = $widget.coords().grid;

        this.remove_from_gridmap(widget_grid_data);
        widget_grid_data.row = row;
        widget_grid_data.col = col;

        this.add_to_gridmap(widget_grid_data);
        $widget.attr('data-row', row);
        $widget.attr('data-col', col);
        this.update_widget_position(widget_grid_data, $widget);
        this.$changed = this.$changed.add($widget);

        return this;
    }


    /**
    * Move a widget to a specific row and column.
    * If the widget has widgets below, all of these widgets will be moved also
    *
    * @method move_widget
    * @param {HTMLElement} $widget The jQuery wrapped HTMLElement of the
    * widget is going to be moved.
    * @param {Number} new_col the column number to be set in widget
    * @param {Number} new_row the row number to be set in widget
    * @param {Function} callback is called when whole process is done.
    * @return {Class} Returns the instance of the Gridster Class.
    */
    fn.move_widget = function($widget, new_col, new_row, callback) {
        var wgd = $widget.coords().grid;

        var new_grid_data = {
            col: new_col,
            row: new_row,
            size_x: wgd.size_x,
            size_y: wgd.size_y
        };

        this.mutate_widget_in_gridmap($widget, wgd, new_grid_data);

        this.set_dom_grid_height();
        this.set_dom_grid_width();

        if (callback) {
            callback.call(this, new_grid_data.col, new_grid_data.row);
        }

        return $widget;
    };


    /**
    * Move a widget to a specific row. The cell or cells must be empty.
    * If the widget has widgets below, all of these widgets will be moved also
    * if they can.
    *
    * @method move_widget_to
    * @param {HTMLElement} $widget The jQuery wrapped HTMLElement of the
    * widget is going to be moved.
    * @return {Class} Returns the instance of the Gridster Class.
    */
    fn.move_widget_to = function($widget, row) {
        var self = this;
        var widget_grid_data = $widget.coords().grid;
        var diff = row - widget_grid_data.row;
        var $next_widgets = this.widgets_below($widget);

        var can_move_to_new_cell = this.can_move_to(
            widget_grid_data, widget_grid_data.col, row, $widget);

        if (can_move_to_new_cell === false) {
            return false;
        }

        this.remove_from_gridmap(widget_grid_data);
        widget_grid_data.row = row;
        this.add_to_gridmap(widget_grid_data);
        $widget.attr('data-row', row);
        this.$changed = this.$changed.add($widget);


        $next_widgets.each(function(i, widget) {
            var $w = $(widget);
            var wgd = $w.coords().grid;
            var can_go_up = self.can_go_widget_up(wgd);
            if (can_go_up && can_go_up !== wgd.row) {
                self.move_widget_to($w, can_go_up);
            }
        });

        return this;
    };


    /**
    * Move up the specified widget and all below it.
    *
    * @method move_widget_up
    * @param {HTMLElement} $widget The widget you want to move.
    * @param {Number} [y_units] The number of cells that the widget has to move.
    * @return {Class} Returns the instance of the Gridster Class.
    */
    fn.move_widget_up = function($widget, y_units) {
        var el_grid_data = $widget.coords().grid;
        var actual_row = el_grid_data.row;
        var moved = [];
        var can_go_up = true;
        y_units || (y_units = 1);

        if (!this.can_go_up($widget)) { return false; } //break;

        this.for_each_column_occupied(el_grid_data, function(col) {
            // can_go_up
            if ($.inArray($widget, moved) === -1) {
                var widget_grid_data = $widget.coords().grid;
                var next_row = actual_row - y_units;
                next_row = this.can_go_up_to_row(
                    widget_grid_data, col, next_row);

                if (!next_row) {
                    return true;
                }

                var $next_widgets = this.widgets_below($widget);

                this.remove_from_gridmap(widget_grid_data);
                widget_grid_data.row = next_row;
                this.add_to_gridmap(widget_grid_data);
                $widget.attr('data-row', widget_grid_data.row);
                this.$changed = this.$changed.add($widget);

                moved.push($widget);

                /* $next_widgets.each($.proxy(function(i, widget) {
                    console.log("from_within_move_widget_up");
                    this.move_widget_up($(widget), y_units);
                }, this)); */
            }
        });

    };


    /**
    * Move down the specified widget and all below it.
    *
    * @method move_widget_down
    * @param {jQuery} $widget The jQuery object representing the widget
    *  you want to move.
    * @param {Number} y_units The number of cells that the widget has to move.
    * @return {Class} Returns the instance of the Gridster Class.
    */
    fn.move_widget_down = function($widget, y_units) {
        var el_grid_data, actual_row, moved, y_diff;

        if (y_units <= 0) { return false; }

        el_grid_data = $widget.coords().grid;
        actual_row = el_grid_data.row;
        moved = [];
        y_diff = y_units;

        if (!$widget) { return false; }

        if ($.inArray($widget, moved) === -1) {

            var widget_grid_data = $widget.coords().grid;
            var next_row = actual_row + y_units;
            var $next_widgets = this.widgets_below($widget);

            this.remove_from_gridmap(widget_grid_data);

            $next_widgets.each($.proxy(function(i, widget) {
                var $w = $(widget);
                var wd = $w.coords().grid;
                var tmp_y = this.displacement_diff(
                             wd, widget_grid_data, y_diff);

                if (tmp_y > 0) {
                    this.move_widget_down($w, tmp_y);
                }
            }, this));

            widget_grid_data.row = next_row;
            this.update_widget_position(widget_grid_data, $widget);
            $widget.attr('data-row', widget_grid_data.row);
            this.$changed = this.$changed.add($widget);

            moved.push($widget);
        }
    };


    /**
    * Check if the widget can move to the specified row, else returns the
    * upper row possible.
    *
    * @method can_go_up_to_row
    * @param {Number} widget_grid_data The current grid coords object of the
    *  widget.
    * @param {Number} col The target column.
    * @param {Number} row The target row.
    * @return {Boolean|Number} Returns the row number if the widget can move
    *  to the target position, else returns false.
    */
    fn.can_go_up_to_row = function(widget_grid_data, col, row) {
        var ga = this.gridmap;
        var result = true;
        var urc = []; // upper_rows_in_columns
        var actual_row = widget_grid_data.row;
        var r;

        /* generate an array with columns as index and array with
         * upper rows empty in the column */
        this.for_each_column_occupied(widget_grid_data, function(tcol) {
            var grid_col = ga[tcol];
            urc[tcol] = [];

            r = actual_row;
            while (r--) {
                if (this.is_empty(tcol, r) &&
                    !this.is_placeholder_in(tcol, r)
                ) {
                    urc[tcol].push(r);
                } else {
                    break;
                }
            }

            if (!urc[tcol].length) {
                result = false;
                return true;
            }

        });

        if (!result) { return false; }

        /* get common rows starting from upper position in all the columns
         * that widget occupies */
        r = row;
        for (r = 1; r < actual_row; r++) {
            var common = true;

            for (var uc = 0, ucl = urc.length; uc < ucl; uc++) {
                if (urc[uc] && $.inArray(r, urc[uc]) === -1) {
                    common = false;
                }
            }

            if (common === true) {
                result = r;
                break;
            }
        }

        return result;
    };


    fn.displacement_diff = function(widget_grid_data, parent_bgd, y_units) {
        var actual_row = widget_grid_data.row;
        var diffs = [];
        var parent_max_y = parent_bgd.row + parent_bgd.size_y;

        this.for_each_column_occupied(widget_grid_data, function(col) {
            var temp_y_units = 0;

            for (var r = parent_max_y; r < actual_row; r++) {
                if (this.is_empty(col, r)) {
                    temp_y_units = temp_y_units + 1;
                }
            }

            diffs.push(temp_y_units);
        });

        var max_diff = Math.max.apply(Math, diffs);
        y_units = (y_units - max_diff);

        return y_units > 0 ? y_units : 0;
    };


    /**
    * Get widgets below a widget.
    *
    * @method widgets_below
    * @param {HTMLElement} $el The jQuery wrapped HTMLElement.
    * @return {jQuery} A jQuery collection of HTMLElements.
    */
    fn.widgets_below = function($el) {
        var el_grid_data = $.isPlainObject($el) ? $el : $el.coords().grid;
        var self = this;
        var ga = this.gridmap;
        var next_row = el_grid_data.row + el_grid_data.size_y - 1;
        var $nexts = $([]);

        this.for_each_column_occupied(el_grid_data, function(col) {
            self.for_each_widget_below(col, next_row, function(tcol, trow) {
                if (!self.is_player(this) && $.inArray(this, $nexts) === -1) {
                    $nexts = $nexts.add(this);
                    return true; // break
                }
            });
        });

        return Gridster.sort_by_row_asc($nexts);
    };


    /**
    * Update the array of mapped positions with the new player position.
    *
    * @method set_cells_player_occupies
    * @param {Number} col The new player col.
    * @param {Number} col The new player row.
    * @return {Class} Returns the instance of the Gridster Class.
    */
    fn.set_cells_player_occupies = function(col, row) {
        this.remove_from_gridmap(this.placeholder_grid_data);
        this.placeholder_grid_data.col = col;
        this.placeholder_grid_data.row = row;
        this.add_to_gridmap(this.placeholder_grid_data, this.$player);
        return this;
    };


    /**
    * Remove from the array of mapped positions the reference to the player.
    *
    * @method empty_cells_player_occupies
    * @return {Class} Returns the instance of the Gridster Class.
    */
    fn.empty_cells_player_occupies = function() {
        this.remove_from_gridmap(this.placeholder_grid_data);
        return this;
    };

    fn.can_go_down = function($el) {
        var can_go_down = true;
        var $gr = this;

        if ($el.hasClass(this.options.static_class)){
            can_go_down = false;
        }

        this.widgets_below($el).each(function(){
            if ($(this).hasClass($gr.options.static_class)){
                can_go_down = false;
            }
        })

        return can_go_down;
    }


    fn.can_go_up = function($el) {
        var el_grid_data = $el.coords().grid;
        var initial_row = el_grid_data.row;
        var prev_row = initial_row - 1;
        var ga = this.gridmap;
        var upper_rows_by_column = [];

        var result = true;
        if (initial_row === 1) { return false; }

        this.for_each_column_occupied(el_grid_data, function(col) {
            var $w = this.is_widget(col, prev_row);

            if (this.is_occupied(col, prev_row) ||
                this.is_player(col, prev_row) ||
                this.is_placeholder_in(col, prev_row) ||
                this.is_player_in(col, prev_row)
            ) {
                result = false;
                return true; //break
            }
        });

        return result;
    };


    /**
    * Check if it's possible to move a widget to a specific col/row. It takes
    * into account the dimensions (`size_y` and `size_x` attrs. of the grid
    *  coords object) the widget occupies.
    *
    * @method can_move_to
    * @param {Object} widget_grid_data The grid coords object that represents
    *  the widget.
    * @param {Object} col The col to check.
    * @param {Object} row The row to check.
    * @param {Number} [max_row] The max row allowed.
    * @return {Boolean} Returns true if all cells are empty, else return false.
    */
    fn.can_move_to = function(widget_grid_data, col, row, max_row) {
        var ga = this.gridmap;
        var $w = widget_grid_data.el;
        var future_wd = {
            size_y: widget_grid_data.size_y,
            size_x: widget_grid_data.size_x,
            col: col,
            row: row
        };
        var result = true;

        //Prevents widgets go out of the grid
        var right_col = col + widget_grid_data.size_x - 1;
        if (right_col > this.cols) {
            return false;
        }

        if (max_row && max_row < row + widget_grid_data.size_y - 1) {
            return false;
        }

        this.for_each_cell_occupied(future_wd, function(tcol, trow) {
            var $tw = this.is_widget(tcol, trow);
            if ($tw && (!widget_grid_data.el || $tw.is($w))) {
                result = false;
            }
        });

        return result;
    };


    /**
    * Given the leftmost column returns all columns that are overlapping
    *  with the player.
    *
    * @method get_targeted_columns
    * @param {Number} [from_col] The leftmost column.
    * @return {Array} Returns an array with column numbers.
    */
    fn.get_targeted_columns = function(from_col) {
        var max = (from_col || this.player_grid_data.col) +
            (this.player_grid_data.size_x - 1);
        var cols = [];
        for (var col = from_col; col <= max; col++) {
            cols.push(col);
        }
        return cols;
    };


    /**
    * Given the upper row returns all rows that are overlapping with the player.
    *
    * @method get_targeted_rows
    * @param {Number} [from_row] The upper row.
    * @return {Array} Returns an array with row numbers.
    */
    fn.get_targeted_rows = function(from_row) {
        var max = (from_row || this.player_grid_data.row) +
            (this.player_grid_data.size_y - 1);
        var rows = [];
        for (var row = from_row; row <= max; row++) {
            rows.push(row);
        }
        return rows;
    };

    /**
    * Get all columns and rows that a widget occupies.
    *
    * @method get_cells_occupied
    * @param {Object} el_grid_data The grid coords object of the widget.
    * @return {Object} Returns an object like `{ cols: [], rows: []}`.
    */
    fn.get_cells_occupied = function(el_grid_data) {
        var cells = { cols: [], rows: []};
        var i;
        if (arguments[1] instanceof $) {
            el_grid_data = arguments[1].coords().grid;
        }

        for (i = 0; i < el_grid_data.size_x; i++) {
            var col = el_grid_data.col + i;
            cells.cols.push(col);
        }

        for (i = 0; i < el_grid_data.size_y; i++) {
            var row = el_grid_data.row + i;
            cells.rows.push(row);
        }

        return cells;
    };


    /**
    * Iterate over the cells occupied by a widget executing a function for
    * each one.
    *
    * @method for_each_cell_occupied
    * @param {Object} el_grid_data The grid coords object that represents the
    *  widget.
    * @param {Function} callback The function to execute on each column
    *  iteration. Column and row are passed as arguments.
    * @return {Class} Returns the instance of the Gridster Class.
    */
    fn.for_each_cell_occupied = function(grid_data, callback) {
        this.for_each_column_occupied(grid_data, function(col) {
            this.for_each_row_occupied(grid_data, function(row) {
                callback.call(this, col, row);
            });
        });
        return this;
    };


    /**
    * Iterate over the columns occupied by a widget executing a function for
    * each one.
    *
    * @method for_each_column_occupied
    * @param {Object} el_grid_data The grid coords object that represents
    *  the widget.
    * @param {Function} callback The function to execute on each column
    *  iteration. The column number is passed as first argument.
    * @return {Class} Returns the instance of the Gridster Class.
    */
    fn.for_each_column_occupied = function(el_grid_data, callback) {
        for (var i = 0; i < el_grid_data.size_x; i++) {
            var col = el_grid_data.col + i;
            callback.call(this, col, el_grid_data);
        }
    };


    /**
    * Iterate over the rows occupied by a widget executing a function for
    * each one.
    *
    * @method for_each_row_occupied
    * @param {Object} el_grid_data The grid coords object that represents
    *  the widget.
    * @param {Function} callback The function to execute on each column
    *  iteration. The row number is passed as first argument.
    * @return {Class} Returns the instance of the Gridster Class.
    */
    fn.for_each_row_occupied = function(el_grid_data, callback) {
        for (var i = 0; i < el_grid_data.size_y; i++) {
            var row = el_grid_data.row + i;
            callback.call(this, row, el_grid_data);
        }
    };

    fn.clean_up_changed = function(){
        $gr = this;
        $gr.$changed.each(function(){
            if($gr.options.shift_larger_widgets_down){
                $gr.move_widget_up($(this));
            }
        });
    }



    fn._traversing_widgets = function(type, direction, col, row, callback) {
        var ga = this.gridmap;
        if (!ga[col]) { return; }

        var cr, max;
        var action = type + '/' + direction;
        if (arguments[2] instanceof $) {
            var el_grid_data = arguments[2].coords().grid;
            col = el_grid_data.col;
            row = el_grid_data.row;
            callback = arguments[3];
        }
        var matched = [];
        var trow = row;


        var methods = {
            'for_each/above': function() {
                while (trow--) {
                    if (trow > 0 && this.is_widget(col, trow) &&
                        $.inArray(ga[col][trow], matched) === -1
                    ) {
                        cr = callback.call(ga[col][trow], col, trow);
                        matched.push(ga[col][trow]);
                        if (cr) { break; }
                    }
                }
            },
            'for_each/below': function() {
                for (trow = row + 1, max = ga[col].length; trow < max; trow++) {
                    if (this.is_widget(col, trow) &&
                        $.inArray(ga[col][trow], matched) === -1
                    ) {
                        cr = callback.call(ga[col][trow], col, trow);
                        matched.push(ga[col][trow]);
                        //break was causing problems, leaving for testing.
                        //if (cr) { break; }
                    }
                }
            }
        };

        if (methods[action]) {
            methods[action].call(this);
        }
    };


    /**
    * Iterate over each widget above the column and row specified.
    *
    * @method for_each_widget_above
    * @param {Number} col The column to start iterating.
    * @param {Number} row The row to start iterating.
    * @param {Function} callback The function to execute on each widget
    *  iteration. The value of `this` inside the function is the jQuery
    *  wrapped HTMLElement.
    * @return {Class} Returns the instance of the Gridster Class.
    */
    fn.for_each_widget_above = function(col, row, callback) {
        this._traversing_widgets('for_each', 'above', col, row, callback);
        return this;
    };


    /**
    * Iterate over each widget below the column and row specified.
    *
    * @method for_each_widget_below
    * @param {Number} col The column to start iterating.
    * @param {Number} row The row to start iterating.
    * @param {Function} callback The function to execute on each widget
    *  iteration. The value of `this` inside the function is the jQuery wrapped
    *  HTMLElement.
    * @return {Class} Returns the instance of the Gridster Class.
    */
    fn.for_each_widget_below = function(col, row, callback) {
        this._traversing_widgets('for_each', 'below', col, row, callback);
        return this;
    };


    /**
    * Returns the highest occupied cell in the grid.
    *
    * @method get_highest_occupied_cell
    * @return {Object} Returns an object with `col` and `row` numbers.
    */
    fn.get_highest_occupied_cell = function() {
        var r;
        var gm = this.gridmap;
        var rl = gm[1].length;
        var rows = [], cols = [];
        var row_in_col = [];
        for (var c = gm.length - 1; c >= 1; c--) {
            for (r = rl - 1; r >= 1; r--) {
                if (this.is_widget(c, r)) {
                    rows.push(r);
                    cols.push(c);
                    break;
                }
            }
        }

        return {
            col: Math.max.apply(Math, cols),
            row: Math.max.apply(Math, rows)
        };
    };


    fn.get_widgets_from = function(col, row) {
        var ga = this.gridmap;
        var $widgets = $();

        if (col) {
            $widgets = $widgets.add(
                this.$widgets.filter(function() {
                    var tcol = $(this).attr('data-col');
                    return (tcol === col || tcol > col);
                })
            );
        }

        if (row) {
            $widgets = $widgets.add(
                this.$widgets.filter(function() {
                    var trow = $(this).attr('data-row');
                    return (trow === row || trow > row);
                })
            );
        }

        return $widgets;
    };


    /**
    * Set the current height of the parent grid.
    *
    * @method set_dom_grid_height
    * @return {Object} Returns the instance of the Gridster class.
    */
    fn.set_dom_grid_height = function(height) {
        if (typeof height === 'undefined') {
            var r = this.get_highest_occupied_cell().row;
            height = ((r + 1) * this.options.widget_margins[1]) + (r * this.min_widget_height);
        }

        this.container_height = height;
        this.$el.css('height', this.container_height);
        return this;
    };

    /**
    * Set the current width of the parent grid.
    *
    * @method set_dom_grid_width
    * @return {Object} Returns the instance of the Gridster class.
    */
    fn.set_dom_grid_width = function(cols) {
        if (typeof cols === 'undefined') {
            cols = this.get_highest_occupied_cell().col;
        }

        var max_cols = (this.options.autogrow_cols ? this.options.max_cols : this.cols);

        cols = Math.min(max_cols, Math.max(cols, this.options.min_cols));
        this.container_width = ((cols + 1) * this.options.widget_margins[0]) + (cols * this.min_widget_width);
        if(this.is_responsive()) {
         this.$el.css({'min-width': '100vw', 'max-width': '100vw'});
         return this; //if we are responsive exit before setting the width of $el
        }
        this.$el.css('width', this.container_width);

        return this;
    };


    /**
    * Checks if this grid is responsive.
    * autogenerate_stylesheet be true, the widget base width should be auto, and there must be a max_cols set.
    * @returns {Boolean}
    */
    fn.is_responsive = function() {
      return this.options.autogenerate_stylesheet && this.options.widget_base_dimensions[0] === 'auto' && this.options.max_cols !== Infinity;
    };

    /**
    * Generates the width of the grid columns based on the width of the window.
    * @returns {number}
    */
    fn.get_responsive_col_width = function() {
      var cols = this.cols || this.options.max_cols;
      return (this.$el.width() - ((cols + 1) * this.options.widget_margins[0])) / cols;
    };

    /**
    * Changes the minimum width of a widget based on the width of the window and the number of cols that can
    * fit in it.
    * @returns {Gridster}
    */
    fn.resize_responsive_layout = function() {
      this.min_widget_width = this.get_responsive_col_width();
      this.generate_stylesheet();
      this.update_widgets_dimensions();
      this.drag_api.set_limits((this.cols * this.min_widget_width) + ((this.cols + 1) * this.options.widget_margins[0]));
      return this;
    };

    /**
    * Switches between collapsed widgets the span the full width when the responsive_breakpoint is triggered.
    * @param collapse
    * @param opts
    * @returns {Gridster}
    */
    fn.toggle_collapsed_grid = function(collapse, opts) {
      if(collapse) {
        this.$widgets.css({
          'margin-top' : opts.widget_margins[0],
          'margin-bottom' : opts.widget_margins[0],
          'min-height': opts.widget_base_dimensions[1]
        });

        this.$el.addClass('collapsed');

        if(this.resize_api) {
          this.disable_resize();
        }

        if(this.drag_api) {
          this.disable();
        }
      } else {
        this.$widgets.css({
          'margin-top' : 'auto',
          'margin-bottom' : 'auto',
          'min-height': 'auto'
        });
        this.$el.removeClass('collapsed');
        if(this.resize_api) {
          this.enable_resize();
        }

        if(this.drag_api) {
          this.enable();
        }
      }
      return this;
    };

    /**
    * It generates the necessary styles to position the widgets.
    *
    * @method generate_stylesheet
    * @param {Number} rows Number of columns.
    * @param {Number} cols Number of rows.
    * @return {Object} Returns the instance of the Gridster class.
    */
    fn.generate_stylesheet = function(opts) {
        var styles = '';
        var max_size_x = this.options.max_size_x || this.cols;
        var i;
        var full_width =  this.is_responsive() && this.options.responsive_breakpoint && ($(window).width() < this.options.responsive_breakpoint);

        opts || (opts = {});
        opts.cols || (opts.cols = this.cols);
        opts.rows || (opts.rows = this.rows);
        opts.namespace || (opts.namespace = this.options.namespace);
        opts.widget_base_dimensions ||
            (opts.widget_base_dimensions = this.options.widget_base_dimensions);

        opts.widget_margins || (opts.widget_margins = this.options.widget_margins);

        if(this.is_responsive()) {
            opts.widget_base_dimensions = [this.get_responsive_col_width(), opts.widget_base_dimensions[1]];
            this.toggle_collapsed_grid(full_width, opts);
        }

        // don't duplicate stylesheets for the same configuration
        var serialized_opts = $.param(opts);
        if ($.inArray(serialized_opts, Gridster.generated_stylesheets) >= 0) {
            return false;
        }

        this.generated_stylesheets.push(serialized_opts);
        Gridster.generated_stylesheets.push(serialized_opts);

        /* generate CSS styles for cols */
        for(i = 1; i <= opts.cols + 1; i++) {
          styles += (opts.namespace + ' [data-col="' + i + '"] { left:' +
          (full_width ?  this.options.widget_margins[0] : ((i * opts.widget_margins[0]) + ((i - 1) * opts.widget_base_dimensions[0])))
          + 'px; }\n');
        }

        /* generate CSS styles for rows */
        for(i = 1; i <= opts.rows + 1; i++) {
          styles += (opts.namespace + ' [data-row="' + i + '"] { top:' +
          ((i * opts.widget_margins[1]) + ((i - 1) * opts.widget_base_dimensions[1])) + 'px; }\n');
        }

        for (var y = 1; y <= opts.rows; y++) {
          styles += (opts.namespace + ' [data-sizey="' + y + '"] { height:' +
          (full_width ? 'auto' : ((y * opts.widget_base_dimensions[1]) + ((y - 1) * opts.widget_margins[1]))) + 'px; }\n');
        }

        for (var x = 1; x <= max_size_x; x++) {
            styles += (opts.namespace + ' [data-sizex="' + x + '"] { width:' +
            (full_width ? ($(window).width() - this.options.widget_margins[0] * 2) : ((x * opts.widget_base_dimensions[0]) + ((x - 1) * opts.widget_margins[0]))) + 'px; }\n');
        }

        this.remove_style_tags();

        return this.add_style_tag(styles);
    };


    /**
    * Injects the given CSS as string to the head of the document.
    *
    * @method add_style_tag
    * @param {String} css The styles to apply.
    * @return {Object} Returns the instance of the Gridster class.
    */
    fn.add_style_tag = function(css) {
      var d = document;
      if(!document.getElementById('gridster-stylesheet')){
        var tag = d.createElement('style');
        tag.id = 'gridster-stylesheet';

        d.getElementsByTagName('head')[0].appendChild(tag);
        tag.setAttribute('type', 'text/css');

        if (tag.styleSheet) {
            tag.styleSheet.cssText = css;
        }else{
            tag.appendChild(document.createTextNode(css));
        }

        this.remove_style_tags();
        this.$style_tags = this.$style_tags.add(tag);
      }

        return this;
    };


    /**
    * Remove the style tag with the associated id from the head of the document
    *
    * @method  remove_style_tag
    * @return {Object} Returns the instance of the Gridster class.
    */
    fn.remove_style_tags = function() {
        var all_styles = Gridster.generated_stylesheets;
        var ins_styles = this.generated_stylesheets;

        this.$style_tags.remove();

        Gridster.generated_stylesheets = $.map(all_styles, function(s) {
            if ($.inArray(s, ins_styles) === -1) { return s; }
        });
    };


    /**
    * Generates a faux grid to collide with it when a widget is dragged and
    * detect row or column that we want to go.
    *
    * @method generate_faux_grid
    * @param {Number} rows Number of columns.
    * @param {Number} cols Number of rows.
    * @return {Object} Returns the instance of the Gridster class.
    */
    fn.generate_faux_grid = function(rows, cols) {
        this.faux_grid = [];
        this.gridmap = [];
        var col;
        var row;
        for (col = cols; col > 0; col--) {
            this.gridmap[col] = [];
            for (row = rows; row > 0; row--) {
                this.add_faux_cell(row, col);
            }
        }
        return this;
    };


    /**
    * Add cell to the faux grid.
    *
    * @method add_faux_cell
    * @param {Number} row The row for the new faux cell.
    * @param {Number} col The col for the new faux cell.
    * @return {Object} Returns the instance of the Gridster class.
    */
    fn.add_faux_cell = function(row, col) {
		var coords = $({
			left: this.baseX + ((col - 1) * this.min_widget_width),
			top: this.baseY + (row - 1) * this.min_widget_height,
			width: this.min_widget_width,
			height: this.min_widget_height,
			col: col,
			row: row,
			original_col: col,
			original_row: row
		}).coords();

		if (!$.isArray(this.gridmap[col])) {
			this.gridmap[col] = [];
		}

		if (typeof this.gridmap[col][row] === 'undefined') {
			this.gridmap[col][row] = false;
		}
		this.faux_grid.push(coords);

		return this;
	};


    /**
    * Add rows to the faux grid.
    *
    * @method add_faux_rows
    * @param {Number} rows The number of rows you want to add to the faux grid.
    * @return {Object} Returns the instance of the Gridster class.
    */
    fn.add_faux_rows = function(rows) {
        rows = window.parseInt( rows, 10 );

        var actual_rows = this.rows;
        var max_rows = actual_rows + parseInt(rows || 1);

        for (var r = max_rows; r > actual_rows; r--) {
            for (var c = this.cols; c >= 1; c--) {
                this.add_faux_cell(r, c);
            }
        }

        this.rows = max_rows;

        if (this.options.autogenerate_stylesheet) {
            this.generate_stylesheet();
        }

        return this;
    };

     /**
    * Add cols to the faux grid.
    *
    * @method add_faux_cols
    * @param {Number} cols The number of cols you want to add to the faux grid.
    * @return {Object} Returns the instance of the Gridster class.
    */
    fn.add_faux_cols = function(cols) {
        cols = window.parseInt( cols, 10 );

        var actual_cols = this.cols;
        var max_cols = actual_cols + parseInt(cols || 1);
        max_cols = Math.min(max_cols, this.options.max_cols);

        for (var c = actual_cols + 1; c <= max_cols; c++) {
            for (var r = this.rows; r >= 1; r--) {
                this.add_faux_cell(r, c);
            }
        }

        this.cols = max_cols;

        if (this.options.autogenerate_stylesheet) {
            this.generate_stylesheet();
        }

        return this;
    };


    /**
    * Recalculates the offsets for the faux grid. You need to use it when
    * the browser is resized.
    *
    * @method recalculate_faux_grid
    * @return {Object} Returns the instance of the Gridster class.
    */
    fn.recalculate_faux_grid = function() {
        var aw = this.$wrapper.width();
        this.baseX = ($window.width() - aw) / 2;
        this.baseY = this.$wrapper.offset().top;

        $.each(this.faux_grid, $.proxy(function(i, coords) {
            this.faux_grid[i] = coords.update({
                left: this.baseX + (coords.data.col -1) * this.min_widget_width,
                top: this.baseY + (coords.data.row -1) * this.min_widget_height
            });
        }, this));

        if (this.is_responsive()) {
          this.resize_responsive_layout();
        }

        if (this.options.center_widgets) {
          this.center_widgets();
        }

        return this;
    };


    /**
     * Resize dimensions of widgets in grid based on given options
     *
     * @method resize_widget_dimensions
     * @param options
     * @returns {Gridster}
     */
    fn.resize_widget_dimensions = function(options) {
      if (options.widget_margins) {
        this.options.widget_margins = options.widget_margins;
      }

      if (options.widget_base_dimensions) {
        this.options.widget_base_dimensions = options.widget_base_dimensions;
      }

      this.$widgets.each($.proxy(function(i, widget) {
        var $widget = $(widget);
        this.resize_widget($widget);
      }, this));

      this.generate_grid_and_stylesheet();
      this.get_widgets_from_DOM();
      this.set_dom_grid_height();
      this.set_dom_grid_width();

      return this;
    };


    /**
    * Get all widgets in the DOM and register them.
    *
    * @method get_widgets_from_DOM
    * @return {Object} Returns the instance of the Gridster class.
    */
    fn.get_widgets_from_DOM = function() {
        var widgets_coords = this.$widgets.map($.proxy(function(i, widget) {
            var $w = $(widget);
            return this.dom_to_coords($w);
        }, this));

        widgets_coords = Gridster.sort_by_row_and_col_asc(widgets_coords);

        var changes = $(widgets_coords).map($.proxy(function(i, wgd) {
            return this.register_widget(wgd) || null;
        }, this));

        if (changes.length) {
            this.$el.trigger('gridster:positionschanged');
        }

        return this;
    };


    /**
     * Helper function used to set the current number of columns in the grid
     *
     * @param wrapper
     */
    fn.set_num_columns = function (wrapper_width) {

      var max_cols = this.options.max_cols;

      var cols = Math.floor(wrapper_width / (this.min_widget_width + this.options.widget_margins[0])) +
      this.options.extra_cols;

      var actual_cols = this.$widgets.map(function() {
        return $(this).attr('data-col');
      }).get();

      //needed to pass tests with phantomjs
      actual_cols.length || (actual_cols = [0]);

      var min_cols = Math.max.apply(Math, actual_cols);

      this.cols = Math.max(min_cols, cols, this.options.min_cols);

      if (max_cols !== Infinity && max_cols >= min_cols && max_cols < this.cols) {
        this.cols = max_cols;
      }

      if (this.drag_api) {
        this.drag_api.set_limits((this.cols * this.min_widget_width) + ((this.cols + 1) * this.options.widget_margins[0]));
      }
    };


    /**
    * Calculate columns and rows to be set based on the configuration
    *  parameters, grid dimensions, etc ...
    *
    * @method generate_grid_and_stylesheet
    * @return {Object} Returns the instance of the Gridster class.
    */
    fn.generate_grid_and_stylesheet = function() {
        var aw = this.$wrapper.width();

        this.set_num_columns(aw);

        // get all rows that could be occupied by the current widgets
        var max_rows = this.options.extra_rows;
        this.$widgets.each(function(i, w) {
            max_rows += (+$(w).attr('data-sizey'));
        });

        //this.rows = Math.max(max_rows, this.options.min_rows);
        this.rows = this.options.max_rows;

        this.baseX = ($window.width() - aw) / 2;
        this.baseY = this.$wrapper.offset().top;

        if (this.options.autogenerate_stylesheet) {
            this.generate_stylesheet();
        }

        return this.generate_faux_grid(this.rows, this.cols);
    };

    /**
     * Destroy this gridster by removing any sign of its presence, making it easy to avoid memory leaks
     *
     * @method destroy
     * @param {Boolean} remove If true, remove gridster from DOM.
     * @return {Object} Returns the instance of the Gridster class.
     */
    fn.destroy = function(remove) {
        this.$el.removeData('gridster');

	       // remove coords from elements
	       $.each(this.$widgets,function(){
            $(this).removeData('coords');
        });

        // remove bound callback on window resize
        $window.unbind('.gridster');

        if (this.drag_api) {
            this.drag_api.destroy();
        }
        if (this.resize_api) {
            this.resize_api.destroy();
        }

        this.$widgets.each(function(i, el) { $(el).coords().destroy(); });

        if (this.resize_api) {
            this.resize_api.destroy();
        }

        this.remove_style_tags();

        remove && this.$el.remove();

        return this;
    };


    //jQuery adapter
    $.fn.gridster = function(options) {
        return this.each(function() {
            var $this = $( this );
            if (! $this.data('gridster')) {
                $this.data('gridster', new Gridster( this, options ));
            }
        });
    };

    return Gridster;

}));<|MERGE_RESOLUTION|>--- conflicted
+++ resolved
@@ -6,7 +6,6 @@
  * Licensed under the MIT licenses.
  */
 
-<<<<<<< HEAD
 ;(function(root, factory) {
     if(typeof exports === 'object') {
         module.exports = factory(require('jquery'), require('./jquery.draggable.js'), require('./jquery.collision.js'), require('./jquery.coords.js'), require('./utils.js'));
@@ -22,10 +21,6 @@
 
     var $window = $( window ),
         defaults = {
-=======
-    //ToDo Max_cols and Max_size_x conflict.. need to unify
-    var defaults = {
->>>>>>> 6eb52101
         namespace: '',
         widget_selector: 'li',
         static_class: 'static',
@@ -34,11 +29,7 @@
         extra_rows: 0,
         extra_cols: 0,
         min_cols: 1,
-<<<<<<< HEAD
         max_cols: Infinity,
-=======
-        max_cols: 60,
->>>>>>> 6eb52101
         min_rows: 15,
         max_size_x: false,
         autogrow_cols: false,
