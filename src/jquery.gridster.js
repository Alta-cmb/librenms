--- conflicted
+++ resolved
@@ -3334,16 +3334,9 @@
         tag.setAttribute('type', 'text/css');
 
         if (tag.styleSheet) {
-<<<<<<< HEAD
-          tag.styleSheet.cssText = css;
+            tag.styleSheet.cssText = css;
         }else{
-          tag.appendChild(document.createTextNode(css));
-=======
-            tag.styleSheet.cssText = css;
-        }
-        else{
             tag.appendChild(document.createTextNode(css));
->>>>>>> 97cc8b3a
         }
 
         this.remove_style_tags();
