/*
 * jquery.draggable
 * https://github.com/ducksboard/gridster.js
 *
 * Copyright (c) 2012 ducksboard
 * Licensed under the MIT licenses.
 */

;(function(root, factory) {

    if (typeof define === 'function' && define.amd) {
        define('gridster-draggable', ['jquery'], factory);
    } else {
        root.GridsterDraggable = factory(root.$ || root.jQuery);
    }

}(this, function($) {

    var defaults = {
        items: 'li',
        distance: 1,
        limit: true,
        offset_left: 0,
        autoscroll: true,
        ignore_dragging: ['INPUT', 'TEXTAREA', 'SELECT', 'BUTTON'], // or function
        handle: null,
        container_width: 0,  // 0 == auto
        move_element: true,
        helper: false,  // or 'clone'
        remove_helper: true
        // drag: function(e) {},
        // start : function(e, ui) {},
        // stop : function(e) {}
    };

    var $window = $(window);
    var dir_map = { x : 'left', y : 'top' };
    var isTouch = !!('ontouchstart' in window);

    var capitalize = function(str) {
        return str.charAt(0).toUpperCase() + str.slice(1);
    };

    var idCounter = 0;
    var uniqId = function() {
        return ++idCounter + '';
    };

    /**
    * Basic drag implementation for DOM elements inside a container.
    * Provide start/stop/drag callbacks.
    *
    * @class Draggable
    * @param {HTMLElement} el The HTMLelement that contains all the widgets
    *  to be dragged.
    * @param {Object} [options] An Object with all options you want to
    *        overwrite:
    *    @param {HTMLElement|String} [options.items] Define who will
    *     be the draggable items. Can be a CSS Selector String or a
    *     collection of HTMLElements.
    *    @param {Number} [options.distance] Distance in pixels after mousedown
    *     the mouse must move before dragging should start.
    *    @param {Boolean} [options.limit] Constrains dragging to the width of
    *     the container
    *    @param {Object|Function} [options.ignore_dragging] Array of node names
    *      that sould not trigger dragging, by default is `['INPUT', 'TEXTAREA',
    *      'SELECT', 'BUTTON']`. If a function is used return true to ignore dragging.
    *    @param {offset_left} [options.offset_left] Offset added to the item
    *     that is being dragged.
    *    @param {Number} [options.drag] Executes a callback when the mouse is
    *     moved during the dragging.
    *    @param {Number} [options.start] Executes a callback when the drag
    *     starts.
    *    @param {Number} [options.stop] Executes a callback when the drag stops.
    * @return {Object} Returns `el`.
    * @constructor
    */
    function Draggable(el, options) {
        this.options = $.extend({}, defaults, options);
        this.$document = $(document);
        this.$container = $(el);
        this.$scroll_container = this.options.scroll_container == window ?
            $(window) : this.$container.closest(this.options.scroll_container);
        this.$dragitems = $(this.options.items, this.$container);
        this.is_dragging = false;
        this.player_min_left = 0 + this.options.offset_left;
        this.id = uniqId();
        this.ns = '.gridster-draggable-' + this.id;
        this.init();
    }

    Draggable.defaults = defaults;

    var fn = Draggable.prototype;

    fn.init = function() {
        var pos = this.$container.css('position');
        this.calculate_dimensions();
        this.$container.css('position', pos === 'static' ? 'relative' : pos);
        this.disabled = false;
        this.events();

        $window.bind(this.nsEvent('resize'),
            throttle($.proxy(this.calculate_dimensions, this), 200));
    };

    fn.nsEvent = function(ev) {
        return (ev || '') + this.ns;
    };

    fn.events = function() {
        this.pointer_events = {
            start: this.nsEvent('touchstart') + ' ' + this.nsEvent('mousedown'),
            move: this.nsEvent('touchmove') + ' ' + this.nsEvent('mousemove'),
            end: this.nsEvent('touchend') + ' ' + this.nsEvent('mouseup')
        };

        this.$container.on(this.nsEvent('selectstart'),
            $.proxy(this.on_select_start, this));

        this.$container.on(this.pointer_events.start, this.options.items,
            $.proxy(this.drag_handler, this));

        this.$document.on(this.pointer_events.end, $.proxy(function(e) {
            this.is_dragging = false;
            if (this.disabled) { return; }
            this.$document.off(this.pointer_events.move);
            if (this.drag_start) {
                this.on_dragstop(e);
            }
        }, this));
    };

    fn.get_actual_pos = function($el) {
        var pos = $el.position();
        return pos;
    };


    fn.get_mouse_pos = function(e) {
        if (e.originalEvent && e.originalEvent.touches) {
            var oe = e.originalEvent;
            e = oe.touches.length ? oe.touches[0] : oe.changedTouches[0];
        }

        return {
            left: e.clientX,
            top: e.clientY
        };
    };


    fn.get_offset = function(e) {
        e.preventDefault();
        var mouse_actual_pos = this.get_mouse_pos(e);
        var diff_x = Math.round(
            mouse_actual_pos.left - this.mouse_init_pos.left);
        var diff_y = Math.round(mouse_actual_pos.top - this.mouse_init_pos.top);

        var left = Math.round(this.el_init_offset.left +
<<<<<<< HEAD
            diff_x - this.baseX + $window.scrollLeft() - this.win_offset_x);
        var top = Math.round(this.el_init_offset.top +
            diff_y - this.baseY + $window.scrollTop() - this.win_offset_y);
=======
                              diff_x - this.baseX +
                              this.$scroll_container.scrollLeft() -
                              this.scroll_container_offset_x);
        var top = Math.round(this.el_init_offset.top +
                             diff_y - this.baseY +
                             this.$scroll_container.scrollTop() -
                             this.scroll_container_offset_y);
>>>>>>> bd8dbf84

        if (this.options.limit) {
            if (left > this.player_max_left) {
                left = this.player_max_left;
            } else if(left < this.player_min_left) {
                left = this.player_min_left;
            }
        }

        return {
            position: {
                left: left,
                top: top
            },
            pointer: {
                left: mouse_actual_pos.left,
                top: mouse_actual_pos.top,
<<<<<<< HEAD
                diff_left: diff_x + ($window.scrollLeft() - this.win_offset_x),
                diff_top: diff_y + ($window.scrollTop() - this.win_offset_y)
=======
                diff_left: diff_x + (this.$scroll_container.scrollLeft() -
                           this.scroll_container_offset_x),
                diff_top: diff_y + (this.$scroll_container.scrollTop() -
                          this.scroll_container_offset_y)
>>>>>>> bd8dbf84
            }
        };
    };


    fn.get_drag_data = function(e) {
        var offset = this.get_offset(e);
        offset.$player = this.$player;
        offset.$helper = this.helper ? this.$helper : this.$player;

        return offset;
    };


    fn.set_limits = function(container_width) {
        container_width || (container_width = this.$container.width());
        this.player_max_left = (container_width - this.player_width +
            - this.options.offset_left);

        this.options.container_width = container_width;

        return this;
    };


    fn.scroll_in = function(axis, data) {
        var dir_prop = dir_map[axis];

        var area_size = 50;
        var scroll_inc = 30;
        var scrollDir = 'scroll' + capitalize(dir_prop);

        var is_x = axis === 'x';
        var scroller_size = is_x ? this.scroller_width : this.scroller_height;
        var doc_size;
        if (this.$scroll_container == window){
            doc_size = is_x ? this.$scroll_container.width() :
                              this.$scroll_container.height();
        }else{
            doc_size = is_x ? this.$scroll_container[0].scrollWidth :
                              this.$scroll_container[0].scrollHeight;
        }
        var player_size = is_x ? this.$player.width() : this.$player.height();

        var next_scroll;
        var scroll_offset = this.$scroll_container[scrollDir]();
        var min_scroll_pos = scroll_offset;
        var max_scroll_pos = min_scroll_pos + scroller_size;

        var mouse_next_zone = max_scroll_pos - area_size;  // down/right
        var mouse_prev_zone = min_scroll_pos + area_size;  // up/left

        var abs_mouse_pos = min_scroll_pos + data.pointer[dir_prop];

        var max_player_pos = (doc_size - scroller_size + player_size);

        if (abs_mouse_pos >= mouse_next_zone) {
            next_scroll = scroll_offset + scroll_inc;
            if (next_scroll < max_player_pos) {
                this.$scroll_container[scrollDir](next_scroll);
                this['scroll_offset_' + axis] += scroll_inc;
            }
        }

        if (abs_mouse_pos <= mouse_prev_zone) {
            next_scroll = scroll_offset - scroll_inc;
            if (next_scroll > 0) {
                this.$scroll_container[scrollDir](next_scroll);
                this['scroll_offset_' + axis] -= scroll_inc;
            }
        }

        return this;
    };


    fn.manage_scroll = function(data) {
        this.scroll_in('x', data);
        this.scroll_in('y', data);
    };


    fn.calculate_dimensions = function(e) {
        this.scroller_height = this.$scroll_container.height();
        this.scroller_width = this.$scroll_container.width();
    };


    fn.drag_handler = function(e) {
        var node = e.target.nodeName;
        // skip if drag is disabled, or click was not done with the mouse primary button
        if (this.disabled || e.which !== 1 && !isTouch) {
            return;
        }

        if (this.ignore_drag(e)) {
            return;
        }

        var self = this;
        var first = true;
        this.$player = $(e.currentTarget);

        this.el_init_pos = this.get_actual_pos(this.$player);
        this.mouse_init_pos = this.get_mouse_pos(e);
        this.offsetY = this.mouse_init_pos.top - this.el_init_pos.top;

        this.$document.on(this.pointer_events.move, function(mme) {
            var mouse_actual_pos = self.get_mouse_pos(mme);
            var diff_x = Math.abs(
                mouse_actual_pos.left - self.mouse_init_pos.left);
            var diff_y = Math.abs(
                mouse_actual_pos.top - self.mouse_init_pos.top);
            if (!(diff_x > self.options.distance ||
                diff_y > self.options.distance)
                ) {
                return false;
            }

            if (first) {
                first = false;
                self.on_dragstart.call(self, mme);
                return false;
            }

            if (self.is_dragging === true) {
                self.on_dragmove.call(self, mme);
            }

            return false;
        });

        if (!isTouch) { return false; }
    };


    fn.on_dragstart = function(e) {
        e.preventDefault();

        if (this.is_dragging) { return this; }

        this.drag_start = this.is_dragging = true;
        var offset = this.$container.offset();
        this.baseX = Math.round(offset.left);
        this.baseY = Math.round(offset.top);
        this.initial_container_width = this.options.container_width || this.$container.width();

        if (this.options.helper === 'clone') {
            this.$helper = this.$player.clone()
                .appendTo(this.$container).addClass('helper');
            this.helper = true;
        } else {
            this.helper = false;
        }

<<<<<<< HEAD
        this.win_offset_y = $window.scrollTop();
        this.win_offset_x = $window.scrollLeft();
=======
        this.scroll_container_offset_y = this.$scroll_container.scrollTop();
        this.scroll_container_offset_x = this.$scroll_container.scrollLeft();
>>>>>>> bd8dbf84
        this.scroll_offset_y = 0;
        this.scroll_offset_x = 0;
        this.el_init_offset = this.$player.offset();
        this.player_width = this.$player.width();
        this.player_height = this.$player.height();

        this.set_limits(this.options.container_width);

        if (this.options.start) {
            this.options.start.call(this.$player, e, this.get_drag_data(e));
        }
        return false;
    };


    fn.on_dragmove = function(e) {
        var data = this.get_drag_data(e);

        this.options.autoscroll && this.manage_scroll(data);

        if (this.options.move_element) {
            (this.helper ? this.$helper : this.$player).css({
                'position': 'absolute',
                'left' : data.position.left,
                'top' : data.position.top
            });
        }

        var last_position = this.last_position || data.position;
        data.prev_position = last_position;

        if (this.options.drag) {
            this.options.drag.call(this.$player, e, data);
        }

        this.last_position = data.position;
        return false;
    };


    fn.on_dragstop = function(e) {
        var data = this.get_drag_data(e);
        this.drag_start = false;

        if (this.options.stop) {
            this.options.stop.call(this.$player, e, data);
        }

        if (this.helper && this.options.remove_helper) {
            this.$helper.remove();
        }

        return false;
    };

    fn.on_select_start = function(e) {
        if (this.disabled) { return; }

        if (this.ignore_drag(e)) {
            return;
        }

        return false;
    };

    fn.enable = function() {
        this.disabled = false;
    };

    fn.disable = function() {
        this.disabled = true;
    };

    fn.destroy = function() {
        this.disable();

        this.$container.off(this.ns);
        this.$document.off(this.ns);
        $window.off(this.ns);

        $.removeData(this.$container, 'drag');
    };

    fn.ignore_drag = function(event) {
        if (this.options.handle) {
            return !$(event.target).is(this.options.handle);
        }

        if ($.isFunction(this.options.ignore_dragging)) {
            return this.options.ignore_dragging(event);
        }

        return $(event.target).is(this.options.ignore_dragging.join(', '));
    };

    //jQuery adapter
    $.fn.gridDraggable = function ( options ) {
        return new Draggable(this, options);
    };

    return Draggable;

}));<|MERGE_RESOLUTION|>--- conflicted
+++ resolved
@@ -7,7 +7,7 @@
  */
 
 ;(function(root, factory) {
-
+ 'use strict';
     if (typeof define === 'function' && define.amd) {
         define('gridster-draggable', ['jquery'], factory);
     } else {
@@ -158,11 +158,6 @@
         var diff_y = Math.round(mouse_actual_pos.top - this.mouse_init_pos.top);
 
         var left = Math.round(this.el_init_offset.left +
-<<<<<<< HEAD
-            diff_x - this.baseX + $window.scrollLeft() - this.win_offset_x);
-        var top = Math.round(this.el_init_offset.top +
-            diff_y - this.baseY + $window.scrollTop() - this.win_offset_y);
-=======
                               diff_x - this.baseX +
                               this.$scroll_container.scrollLeft() -
                               this.scroll_container_offset_x);
@@ -170,7 +165,6 @@
                              diff_y - this.baseY +
                              this.$scroll_container.scrollTop() -
                              this.scroll_container_offset_y);
->>>>>>> bd8dbf84
 
         if (this.options.limit) {
             if (left > this.player_max_left) {
@@ -188,15 +182,10 @@
             pointer: {
                 left: mouse_actual_pos.left,
                 top: mouse_actual_pos.top,
-<<<<<<< HEAD
-                diff_left: diff_x + ($window.scrollLeft() - this.win_offset_x),
-                diff_top: diff_y + ($window.scrollTop() - this.win_offset_y)
-=======
                 diff_left: diff_x + (this.$scroll_container.scrollLeft() -
                            this.scroll_container_offset_x),
                 diff_top: diff_y + (this.$scroll_container.scrollTop() -
                           this.scroll_container_offset_y)
->>>>>>> bd8dbf84
             }
         };
     };
@@ -232,7 +221,7 @@
         var is_x = axis === 'x';
         var scroller_size = is_x ? this.scroller_width : this.scroller_height;
         var doc_size;
-        if (this.$scroll_container == window){
+        if (this.$scroll_container === window){
             doc_size = is_x ? this.$scroll_container.width() :
                               this.$scroll_container.height();
         }else{
@@ -352,13 +341,8 @@
             this.helper = false;
         }
 
-<<<<<<< HEAD
-        this.win_offset_y = $window.scrollTop();
-        this.win_offset_x = $window.scrollLeft();
-=======
         this.scroll_container_offset_y = this.$scroll_container.scrollTop();
         this.scroll_container_offset_x = this.$scroll_container.scrollLeft();
->>>>>>> bd8dbf84
         this.scroll_offset_y = 0;
         this.scroll_offset_x = 0;
         this.el_init_offset = this.$player.offset();
