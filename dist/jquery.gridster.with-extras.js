--- conflicted
+++ resolved
@@ -1,14 +1,7 @@
-<<<<<<< HEAD
-/*! gridster.js - v0.6.5 - 2015-04-07
-* http://gridster.net/
-* Copyright (c) 2015 decksterteam; Licensed  */
-
-=======
-/*! gridster.js - v0.5.6 - 2014-12-02
-* http://gridster.net/
-* Copyright (c) 2014 ducksboard; Licensed MIT */
-
->>>>>>> bd8dbf84
+/*! gridster.js - v0.6.5 - 2015-04-07
+* http://gridster.net/
+* Copyright (c) 2015 decksterteam; Licensed  */
+
 ;(function(root, factory) {
 
     if (typeof define === 'function' && define.amd) {
@@ -131,7 +124,7 @@
     return Coords;
 
 }));
-
+
 ;(function(root, factory) {
 
     if (typeof define === 'function' && define.amd) {
@@ -295,7 +288,7 @@
                 var area_coords = self.calculate_overlapped_area_coords(
                     player_coords, collider_coords);
                 var area = self.calculate_overlapped_area(area_coords);
-                if ( 0 != area ) {
+                if ( 0 !== area ) {
                     var collider_data = {
                         area: area,
                         area_coords : area_coords,
@@ -368,7 +361,7 @@
     return Collision;
 
 }));
-
+
 ;(function(window, undefined) {
 
     /* Delay, debounce and throttle functions taken from underscore.js
@@ -441,9 +434,9 @@
     };
 
 })(window);
-
+
 ;(function(root, factory) {
-
+ 'use strict';
     if (typeof define === 'function' && define.amd) {
         define('gridster-draggable', ['jquery'], factory);
     } else {
@@ -594,11 +587,6 @@
         var diff_y = Math.round(mouse_actual_pos.top - this.mouse_init_pos.top);
 
         var left = Math.round(this.el_init_offset.left +
-<<<<<<< HEAD
-            diff_x - this.baseX + $window.scrollLeft() - this.win_offset_x);
-        var top = Math.round(this.el_init_offset.top +
-            diff_y - this.baseY + $window.scrollTop() - this.win_offset_y);
-=======
                               diff_x - this.baseX +
                               this.$scroll_container.scrollLeft() -
                               this.scroll_container_offset_x);
@@ -606,7 +594,6 @@
                              diff_y - this.baseY +
                              this.$scroll_container.scrollTop() -
                              this.scroll_container_offset_y);
->>>>>>> bd8dbf84
 
         if (this.options.limit) {
             if (left > this.player_max_left) {
@@ -624,15 +611,10 @@
             pointer: {
                 left: mouse_actual_pos.left,
                 top: mouse_actual_pos.top,
-<<<<<<< HEAD
-                diff_left: diff_x + ($window.scrollLeft() - this.win_offset_x),
-                diff_top: diff_y + ($window.scrollTop() - this.win_offset_y)
-=======
                 diff_left: diff_x + (this.$scroll_container.scrollLeft() -
                            this.scroll_container_offset_x),
                 diff_top: diff_y + (this.$scroll_container.scrollTop() -
                           this.scroll_container_offset_y)
->>>>>>> bd8dbf84
             }
         };
     };
@@ -668,7 +650,7 @@
         var is_x = axis === 'x';
         var scroller_size = is_x ? this.scroller_width : this.scroller_height;
         var doc_size;
-        if (this.$scroll_container == window){
+        if (this.$scroll_container === window){
             doc_size = is_x ? this.$scroll_container.width() :
                               this.$scroll_container.height();
         }else{
@@ -788,13 +770,8 @@
             this.helper = false;
         }
 
-<<<<<<< HEAD
-        this.win_offset_y = $window.scrollTop();
-        this.win_offset_x = $window.scrollLeft();
-=======
         this.scroll_container_offset_y = this.$scroll_container.scrollTop();
         this.scroll_container_offset_x = this.$scroll_container.scrollLeft();
->>>>>>> bd8dbf84
         this.scroll_offset_y = 0;
         this.scroll_offset_x = 0;
         this.el_init_offset = this.$player.offset();
@@ -898,7 +875,7 @@
     return Draggable;
 
 }));
-
+
 ;(function(root, factory) {
 
     if (typeof define === 'function' && define.amd) {
@@ -926,12 +903,9 @@
         autogenerate_stylesheet: true,
         avoid_overlapped_widgets: true,
         auto_init: true,
-<<<<<<< HEAD
         center_widgets: false,
         responsive_breakpoint: false,
-=======
         scroll_container: window,
->>>>>>> bd8dbf84
         serialize_params: function($w, wgd) {
             return {
                 col: wgd.col,
@@ -4521,7 +4495,7 @@
     return Gridster;
 
 }));
-
+
 ;(function(root, factory) {
 
     if (typeof define === 'function' && define.amd) {
