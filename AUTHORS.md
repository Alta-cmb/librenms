--- conflicted
+++ resolved
@@ -93,11 +93,8 @@
 - David Bell <me@geordish.org> (geordish)
 - Ibrahim Tachijian <barhom@netsat.se> (barhom)
 - Guillaume Coeugnet <aliasprotect-git@yahoo.fr> (gcoeugnet)
-<<<<<<< HEAD
 - Jared Newell <jared.newell@gmail.com> (Jaredn)
-=======
 - Karsten Nerdinger <karsten-git-librenms@nerdinger.net> (piratonym)
->>>>>>> d936dd54
 
 [1]: http://observium.org/ "Observium web site"
 Observium was written by:
