--- conflicted
+++ resolved
@@ -115,9 +115,6 @@
                 </li>';
         }
 
-<<<<<<< HEAD
-    $smokeping_files = get_smokeping_files($device);
-=======
         if (@dbFetchCell("SELECT COUNT(accesspoint_id) FROM access_points WHERE device_id = '".$device['device_id']."'") > '0') {
             echo '<li class="'.$select['accesspoints'].'">
                 <a href="'.generate_device_url($device, array('tab' => 'accesspoints')).'">
@@ -125,31 +122,8 @@
                 </a>
                 </li>';
         }
->>>>>>> 8b35d6aa
-
-        if (isset($config['smokeping']['dir'])) {
-            $smokeping_files = array();
-            if ($handle = opendir($config['smokeping']['dir'])) {
-                while (false !== ($file = readdir($handle))) {
-                    if ($file != '.' && $file != '..') {
-                        if (eregi('.rrd', $file)) {
-                            if (eregi('~', $file)) {
-                                list($target,$slave) = explode('~', str_replace('.rrd', '', $file));
-                                $target              = str_replace('_', '.', $target);
-                                $smokeping_files['in'][$target][$slave]  = $file;
-                                $smokeping_files['out'][$slave][$target] = $file;
-                            }
-                            else {
-                                $target = str_replace('.rrd', '', $file);
-                                $target = str_replace('_', '.', $target);
-                                $smokeping_files['in'][$target][$config['own_hostname']]  = $file;
-                                $smokeping_files['out'][$config['own_hostname']][$target] = $file;
-                            }
-                        }
-                    }
-                }
-            }//end if
-        }//end if
+
+        $smokeping_files = get_smokeping_files($device);
 
         if (count($smokeping_files['in'][$device['hostname']]) || count($smokeping_files['out'][$device['hostname']])) {
             echo '<li class="'.$select['latency'].'">
