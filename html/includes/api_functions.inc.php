<?php

/*
 * LibreNMS
 *
 * Copyright (c) 2014 Neil Lathwood <https://github.com/laf/ http://www.lathwood.co.uk/fa>
 *
 * This program is free software: you can redistribute it and/or modify it
 * under the terms of the GNU General Public License as published by the
 * Free Software Foundation, either version 3 of the License, or (at your
 * option) any later version.  Please see LICENSE.txt at the top level of
 * the source code distribution for details.
 */

require_once("../includes/functions.php");

function authToken(\Slim\Route $route)
{
  $app = \Slim\Slim::getInstance();
  $token = $app->request->headers->get('X-Auth-Token');
  if(isset($token) && !empty($token))
  {
    $username = dbFetchCell("SELECT `U`.`username` FROM `api_tokens` AS AT JOIN `users` AS U ON `AT`.`user_id`=`U`.`user_id` WHERE `AT`.`token_hash`=?", array($token));
    if(!empty($username))
    {
      $authenticated = true;
    }
    else
    {
      $authenticated = false;
    }
  }
  else
  {
    $authenticated = false;
  }

  if($authenticated === false)
  {
    $app->response->setStatus(401);
    $output = array("status" => "error", "message" => "API Token is missing or invalid; please supply a valid token");
    echo _json_encode($output);
    $app->stop();
  }
}

function get_graph_by_port_hostname()
{
  // This will return a graph for a given port by the ifName
  global $config;
  $app = \Slim\Slim::getInstance();
  $router = $app->router()->getCurrentRoute()->getParams();
  $hostname = $router['hostname'];
  $vars = array();
  $vars['port'] = urldecode($router['ifname']);
  $vars['type'] = $router['type'] ?: 'port_bits';
  if(!empty($_GET['from']))
  {
    $vars['from'] = $_GET['from'];
  }
  if(!empty($_GET['to']))
  {
    $vars['to'] = $_GET['to'];
  }
  $vars['width'] = $_GET['width'] ?: 1075;
  $vars['height'] = $_GET['height'] ?: 300;
  $auth = "1";
  $vars['id'] = dbFetchCell("SELECT `P`.`port_id` FROM `ports` AS `P` JOIN `devices` AS `D` ON `P`.`device_id` = `D`.`device_id` WHERE `D`.`hostname`=? AND `P`.`ifName`=?", array($hostname,$vars['port']));
  $app->response->headers->set('Content-Type', 'image/png');
  require("includes/graphs/graph.inc.php");
}

function get_port_stats_by_port_hostname()
{
  // This will return port stats based on a devices hostname and ifName
  global $config;
  $app = \Slim\Slim::getInstance();
  $router = $app->router()->getCurrentRoute()->getParams();
  $ifName = urldecode($router['ifname']);
  $stats = dbFetchRow("SELECT * FROM `ports` WHERE `ifName`=?", array($ifName));
  $output = array("status" => "ok", "port" => $stats);
  $app->response->headers->set('Content-Type', 'application/json');
  echo _json_encode($output);
}

function get_graph_generic_by_hostname()
{
  // This will return a graph type given a device id.
  global $config;
  $app = \Slim\Slim::getInstance();
  $router = $app->router()->getCurrentRoute()->getParams();
  $hostname = $router['hostname'];
  $vars = array();
  $vars['type'] = $router['type'] ?: 'device_uptime';
  if(!empty($_GET['from']))
  {
    $vars['from'] = $_GET['from'];
  }
  if(!empty($_GET['to']))
  {
    $vars['to'] = $_GET['to'];
  }
  $vars['width'] = $_GET['width'] ?: 1075;
  $vars['height'] = $_GET['height'] ?: 300;
  $auth = "1";
  $vars['device'] = dbFetchCell("SELECT `D`.`device_id` FROM `devices` AS `D` WHERE `D`.`hostname`=?", array($hostname));
  $app->response->headers->set('Content-Type', 'image/png');
  require("includes/graphs/graph.inc.php");
}

function get_device()
{
  // return details of a single device
  $app = \Slim\Slim::getInstance();
  $app->response->headers->set('Content-Type', 'application/json');
  $router = $app->router()->getCurrentRoute()->getParams();
  $hostname = $router['hostname'];

  // use hostname as device_id if it's all digits
  $device_id = ctype_digit($hostname) ? $hostname : getidbyname($hostname);

  // find device matching the id
  $device = device_by_id_cache($device_id);
  if (!$device) {
    $app->response->setStatus(404);
    $output = array("status" => "error", "message" => "Device $hostname does not exist");
    echo _json_encode($output);
    $app->stop();
  }
  else {
    $output = array("status" => "ok", "devices" => array($device));
    echo _json_encode($output);
  }
}

function list_devices()
{
  // This will return a list of devices
  global $config;
  $app = \Slim\Slim::getInstance();
  $order = $_GET['order'];
  $type = $_GET['type'];
  if(empty($order))
  {
    $order = "hostname";
  }
  if(stristr($order,' desc') === FALSE && stristr($order, ' asc') === FALSE)
  {
    $order .= ' ASC';
  }
  if($type == 'all' || empty($type))
  {
    $sql = "1";
  }
  elseif($type == 'ignored')
  {
    $sql = "ignore='1' AND disabled='0'";
  }
  elseif($type == 'up')
  {
    $sql = "status='1' AND ignore='0' AND disabled='0'";
  }
  elseif($type == 'down')
  {
    $sql = "status='0' AND ignore='0' AND disabled='0'";
  }
  elseif($type == 'disabled')
  {
    $sql = "disabled='1'";
  }
  else
  {
    $sql = "1";
  }
  $devices = array();
  foreach (dbFetchRows("SELECT * FROM `devices` WHERE $sql ORDER by $order") as $device)
  {
    $devices[] = $device;
  }
  $output = array("status" => "ok", "devices" => $devices);
  $app->response->headers->set('Content-Type', 'application/json');
  echo _json_encode($output);
}

function add_device()
{
  // This will add a device using the data passed encoded with json
  // FIXME: Execution flow through this function could be improved
  global $config;
  $app = \Slim\Slim::getInstance();
  $data = json_decode(file_get_contents('php://input'), true);
  // Default status & code to error and change it if we need to.
  $status = "error";
  $code = 500;
  // keep scrutinizer from complaining about snmpver not being set for all execution paths
  $snmpver = "v2c";
  if(empty($data))
  {
    $message = "No information has been provided to add this new device";
  }
  elseif(empty($data["hostname"]))
  {
    $message = "Missing the device hostname";
  }
  $hostname = $data['hostname'];
  $port = $data['port'] ? mres($data['port']) : $config['snmp']['port'];
  $transport = $data['transport'] ? mres($data['transport']) : "udp";
  if($data['version'] == "v1" || $data['version'] == "v2c")
  {
    if ($data['community'])
    {
      $config['snmp']['community'] = array($data['community']);
    }
    $snmpver = mres($data['version']);
  }
  elseif($data['version'] == 'v3')
  {
    $v3 = array (
      'authlevel' => mres($data['authlevel']),
      'authname' => mres($data['authname']),
      'authpass' => mres($data['authpass']),
      'authalgo' => mres($data['authalgo']),
      'cryptopass' => mres($data['cryptopass']),
      'cryptoalgo' => mres($data['cryptoalgo']),
    );

    array_push($config['snmp']['v3'], $v3);
    $snmpver = "v3";
  }
  else
  {
    $code = 400;
    $status = "error";
    $message = "You haven't specified an SNMP version to use";
  }
  if(empty($message))
  {
    $result = addHost($hostname, $snmpver, $port, $transport, 1);
    if($result)
    {
      $code = 201;
      $status = "ok";
      $message = "Device $hostname has been added successfully";
    }
    else
    {
      $message = "Failed adding $hostname";
    }
  }

  $app->response->setStatus($code);
  $output = array("status" => $status, "message" => $message);
  $app->response->headers->set('Content-Type', 'application/json');
  echo _json_encode($output);
}


function del_device()
{
  // This will add a device using the data passed encoded with json
  global $config;
  $app = \Slim\Slim::getInstance();
  $router = $app->router()->getCurrentRoute()->getParams();
  $hostname = $router['hostname'];
  // Default status to error and change it if we need to.
  $status = "error";
  $code = 500;
  if(empty($hostname))
  {
    $message = "No hostname has been provided to delete";
    $output = array("status" => $status, "message" => $message);
  }
  else
  {

    // allow deleting by device_id or hostname
    $device_id = ctype_digit($hostname) ? $hostname : getidbyname($hostname);
    $device = null;
    if ($device_id) {
      // save the current details for returning to the client on successful delete
      $device = device_by_id_cache($device_id);
    }
    if ($device) {
      $response = delete_device($device_id);
      if(empty($response)) {
	// FIXME: Need to provide better diagnostics out of delete_device
	$output = array("status" => $status, "message" => "Device deletion failed");
      }
      else {
	// deletion succeeded - include old device details in response
	$code = 200;
	$status = "ok";
	$output = array("status" => $status, "message" => $response, "devices" => array($device));
      }
    }
    else {
      // no device matching the name
      $code = 404;
      $output = array("status" => $status, "message" => "Device $hostname not found");
    }
  }

  $app->response->setStatus($code);
  $app->response->headers->set('Content-Type', 'application/json');
  echo _json_encode($output);
}

function get_vlans() {
    // This will list all vlans for a given device
    global $config;
    $app = \Slim\Slim::getInstance();
    $router = $app->router()->getCurrentRoute()->getParams();
    $hostname = $router['hostname'];
    $code = 500;
    if(empty($hostname)) {
        $output = $output = array("status" => "error", "message" => "No hostname has been provided");
    } else {
        require_once("../includes/functions.php");
        $device_id = ctype_digit($hostname) ? $hostname : getidbyname($hostname);
        $device = null;
        if ($device_id) {
            // save the current details for returning to the client on successful delete
            $device = device_by_id_cache($device_id);
        }
        if ($device) {
            $vlans = dbFetchRows("SELECT vlan_vlan,vlan_domain,vlan_name,vlan_type,vlan_mtu FROM vlans WHERE `device_id` = ?", array($device_id));
            $total_vlans = count($vlans);
            $code = 200;
            $output = array("status" => "ok", "count" => $total_vlans, "vlans" => $vlans);
        } else {
            $code = 404;
            $output = array("status" => "error", "Device $hostname not found");
        }
    }
    $app->response->setStatus($code);
    $app->response->headers->set('Content-Type', 'application/json');
    echo _json_encode($output);
}

function show_endpoints() {
    global $config;
    $app = \Slim\Slim::getInstance();
    $routes = $app->router()->getNamedRoutes(); 
    $output = array();
    foreach($routes as $route) { 
        $output[$route->getName()] = $config['base_url'].$route->getPattern(); 
    }
    $app->response->setStatus('200');
    $app->response->headers->set('Content-Type', 'application/json');
    echo _json_encode($output);
}

function list_bgp() {
    global $config;
    $app = \Slim\Slim::getInstance();
    $code = 500;
    $status = 'error';
    $message = 'Error retrieving bgpPeers';
    $sql = '';
    $sql_params = array();
    $hostname = $_GET['hostname'];
    $device_id = ctype_digit($hostname) ? $hostname : getidbyname($hostname);
    if(is_numeric($device_id)) {
        $sql = " AND `device_id`=?";
        $sql_params = array($device_id);
    }
    $bgp_sessions = dbFetchRows("SELECT * FROM bgpPeers WHERE `bgpPeerState` IS NOT NULL AND `bgpPeerState` != '' $sql", $sql_params);
    $total_bgp_sessions = count($bgp_sessions);
    if(is_numeric($total_bgp_sessions)) {
        $code = 200;
        $status = 'ok';
        $message = '';
    }
    $output = array("status" => "$status", "err-msg" => $message, "count" => $total_bgp_sessions, "bgp_sessions" => $bgp_sessions);
    $app->response->setStatus($code);
    $app->response->headers->set('Content-Type', 'application/json');
    echo _json_encode($output);
}

function get_graph_by_portgroup() {
  global $config;
  $app = \Slim\Slim::getInstance();
  $router = $app->router()->getCurrentRoute()->getParams();
  $group = $router['group'];
  $vars = array();
  if(!empty($_GET['from']))
  {
    $vars['from'] = $_GET['from'];
  }
  if(!empty($_GET['to']))
  {
    $vars['to'] = $_GET['to'];
  }
  $vars['width'] = $_GET['width'] ?: 1075;
  $vars['height'] = $_GET['height'] ?: 300;
  $auth = "1";
  $type_where = " (";
  $or = '';
  $type_param = array();
  foreach (explode(",", $group) as $type)
  {
    $type_where .= " $or `port_descr_type` = ?";
    $or = "OR";
    $type_param[] = $type;
  }

  $type_where .= ") ";
  $if_list = '';
  $seperator = '';
  $ports = dbFetchRows("SELECT * FROM `ports` as I, `devices` AS D WHERE $type_where AND I.device_id = D.device_id ORDER BY I.ifAlias", $type_param);
  foreach ($ports as $port)
  {
    $if_list .= $seperator . $port['port_id'];
    $seperator = ",";
  }
  unset($seperator);
  $vars['type'] = "multiport_bits_separate";
  $vars['id'] = $if_list;
  $app->response->headers->set('Content-Type', 'image/png');
  require("includes/graphs/graph.inc.php");
}

<<<<<<< HEAD
function get_graphs() {
    global $config;
    $code = 200;
    $status = 'ok';
    $message = '';
    $app = \Slim\Slim::getInstance();
    $router = $app->router()->getCurrentRoute()->getParams();
    $hostname = $router['hostname'];

    // use hostname as device_id if it's all digits
    $device_id = ctype_digit($hostname) ? $hostname : getidbyname($hostname);
    $graphs = array();
    $graphs[] = array('desc' => 'Poller Time', 'name' => 'device_poller_perf');
    $graphs[] = array('desc' => 'Ping Response', 'name' => 'device_ping_perf');
    foreach (dbFetchRows("SELECT * FROM device_graphs WHERE device_id = ? ORDER BY graph", array($device_id)) as $graph) {
        $desc = $config['graph_types']['device'][$graph['graph']]['descr'];
        $graphs[] = array('desc' => $desc, 'name' => $graph['graph']);
    }
    $total_graphs = count($graphs);
    $output = array("status" => "$status", "err-msg" => $message, "count" => $total_graphs, "graphs" => $graphs);
    $app->response->setStatus($code);
=======
function get_port_graphs() {
    global $config;
    $app = \Slim\Slim::getInstance();
    $router = $app->router()->getCurrentRoute()->getParams();
    $hostname = $router['hostname'];
    if(isset($_GET['columns'])) {
        $columns = $_GET['columns'];
    } else {
        $columns = 'ifName';
    }

    // use hostname as device_id if it's all digits
    $device_id = ctype_digit($hostname) ? $hostname : getidbyname($hostname);
    $ports = dbFetchRows("SELECT $columns FROM `ports` WHERE `device_id` = ? AND `deleted` = '0' ORDER BY `ifIndex` ASC", array($device_id));
    $total_ports = count($ports);
    $output = array("status" => "ok", "err-msg" => '', "count" => $total_ports, "ports" => $ports);
    $app->response->setStatus('200');
>>>>>>> 0a7a1a0e
    $app->response->headers->set('Content-Type', 'application/json');
    echo _json_encode($output);
}<|MERGE_RESOLUTION|>--- conflicted
+++ resolved
@@ -420,7 +420,6 @@
   require("includes/graphs/graph.inc.php");
 }
 
-<<<<<<< HEAD
 function get_graphs() {
     global $config;
     $code = 200;
@@ -442,7 +441,10 @@
     $total_graphs = count($graphs);
     $output = array("status" => "$status", "err-msg" => $message, "count" => $total_graphs, "graphs" => $graphs);
     $app->response->setStatus($code);
-=======
+    $app->response->headers->set('Content-Type', 'application/json');
+    echo _json_encode($output);
+}
+
 function get_port_graphs() {
     global $config;
     $app = \Slim\Slim::getInstance();
@@ -460,7 +462,6 @@
     $total_ports = count($ports);
     $output = array("status" => "ok", "err-msg" => '', "count" => $total_ports, "ports" => $ports);
     $app->response->setStatus('200');
->>>>>>> 0a7a1a0e
     $app->response->headers->set('Content-Type', 'application/json');
     echo _json_encode($output);
 }