--- conflicted
+++ resolved
@@ -39,13 +39,10 @@
 #$config['nets'][] = "172.16.0.0/12";
 #$config['nets'][] = "192.168.0.0/16";
 
-<<<<<<< HEAD
 # following is necessary for poller-wrapper
 # poller-wrapper is released public domain
 $config['poller-wrapper']['alerter'] = FALSE;
-=======
 # Uncomment the next line to disable daily updates
 #$config['update'] = 0;
->>>>>>> 42d8a3c1
 
 ?>